# API and Integration tests

The [Cypress](https://www.cypress.io/) testing framework provides only some very basic capabilities for API and Integration testing. This is why it is typically not first choice when considering a testing framework for Integration tests. As Cypress is widely used for E2E testing, `cumulocity-cypress` adds capabilities to enable teams to easily and efficiently extend their E2E test for API and Integration testing. Depending on the requirements, `cumulocity-cypress` can also help with mocking to derive contract tests from existing E2E or component tests.

Summary of capabilities:
* `cy.c8yclient` to replace `cy.request` and to interact with Cumulocity IoT APIs
* Recording of requests and responses for `cy.c8yclient` and `cy.intercept`
* Object based matching of responses against recorded responses
* JSON-Schema based matching of response bodies
* Docker based test runner for recorded requests and responses
* Mocking of responses for `cy.intercept` from recorded requests and responses
* Configuration via environment variables

Planned capabilities:
* Configuration of expected schema per content type or url
* Docker based mocking server for recorded requests and responses

Contents of this document:
- [API testing with Cypress](#api-testing-with-cypress)
- [cy.c8yclient](#cyc8yclient)
  - [Authentication](#authentication)
    - [Bootstrap and device credentials](#bootstrap-and-device-credentials)
    - [Custom authentication](#custom-authentication)
  - [Chaining of requests](#chaining-of-requests)
    - [Cypress command chain](#cypress-command-chain)
    - [Array of c8yclient functions](#array-of-c8yclient-functions)
    - [Array of Promises](#array-of-promises)
  - [Schema validation](#schema-validation)
  - [Custom REST endpoints](#custom-rest-endpoints)
  - [Logging](#logging)
  - [Options](#options)
- [Recording of requests and responses](#recording-of-requests-and-responses)
  - [Setup](#setup)
  - [File format](#file-format)
  - [Configuration](#configuration)
  - [Identifier](#identifier)
  - [Preprocessing](#preprocessing)
    - [Cookie obfuscation and removal](#cookie-obfuscation-and-removal)
    - [Case sensitivity](#case-sensitivity)
    - [Default preprocessor configuration](#default-preprocessor-configuration)
  - [Recording JSON-Schema](#recording-json-schema)
  - [Recording of created objects](#recording-of-created-objects)
  - [Interceptions](#interceptions)
  - [Environment variables](#environment-variables)
  - [Limitations](#limitations)
- [Matching](#matching)
  - [Schema based matching](#schema-based-matching)
  - [Object based matching](#object-based-matching)
  - [Strict matching](#strict-matching)
- [Mocking](#mocking)
- [Runner](#runner)
  - [Installation](#installation)
  - [Running tests](#running-tests)
- [Disclaimer](#disclaimer)

## API testing with Cypress

With `cy.request` Cypress allows sending requests against any REST API. The responses can be matched against expectations as in the following example.

```javascript
describe('Simple API test', () => {
  it('test API with fixtures should create managed object', () => {
    cy.fixture('api/managedObject.json').then((managedObject) => {
      cy.request({
        method: "POST",
        url: `${baseUrl}/inventory/managedObjects`,
        body: managedObject,
        auth: { user: "admin", password: "password" },
        headers: {
          Accept: "application/json",
        },
      }).then((response) => {
        expect(response.status).to.eq(201)
        expect(response.body).to.have.property('id')
      })
    })
  })
})
```

All configuration of the request, as for example the url and headers as well as authentication needs to be set up per request resulting in a lot of code within your API tests. Chaining multiple request will also result in deeply nested and unreadable code making it hard to maintain.

For general introduction of Cypress capabilities for API testing, see [Cypress API Testing](https://docs.cypress.io/guides/guides/network-requests.html#Testing-Strategies).

`cumulocity-cypress` comes with some basic extensions to `cy.request`. To enable authentication and custom command for retrying of requests an additional import is required in your support file.

```typescript
import "cumulocity-cypress/commands/request";
```

Automatic retrying of failed request can be used via `cy.retryRequest` as in the following example.

```typescript
cy.retryRequest(
  {
    method: "POST",
    url: "/my/test/request",
    retryDelay: 1000,
    retries: 2,
  },
  (response) => {
    return response.status === 200;
  }
).then((response) => {
  expect(response.status).to.eq(200);
  expect(response.isOkStatusCode).to.eq(true);
});
```

`cy.request` and `cy.retryRequest` support authentication from `cy.useAuth` and test case annotation. See [README](../README.md) for more details.

## cy.c8yclient

To interact with Cumulocity IoT REST endpoints, the `cy.c8yclient` custom command is provided as a drop-in replacement for `cy.request`. As the name suggests it is a wrapper for the Cumulocity IoT Web SDK `c8y/client`. 

`cy.c8yclient` mimics `cy.request` by yielding a `Cypress.Response<T>` to replace `cy.request` without changing or updating your tests or assertions.

```typescript
cy.c8yclient<IManagedObject>((c) => c.inventory.create(managedObject))
  .then((response) => {
    expect(response.status).to.eq(201)
    expect(response.body).to.have.property('id')
  });

// allow all status codes without failing the test
cy.c8yclientf((c) => c.user.delete("usertodelete"))
  .then((response) => {
    expect(response.status).to.be.oneOf([204, 404]);
  });

// use cy.request and cy.c8yclient interchangeably
(useCyRequest === true
  ? cy.request({
      url: `/apps/${myShell}/cumulocity.json`,
      method: "GET",
    })
  : cy.c8yclient(
      (c) => c.core.fetch(`/apps/${myShell}/cumulocity.json`),
      clientOptions
    )
).then((response: Cypress.Response<any>) => {
  expect(response.status).to.eq(200);
  expect(response.body).to.have.property("name");
});
```

Configuration supports most of the options accepted by `cy.request`, as for example defined by `Cypress.Loggable` and `Cypress.Failable` interfaces. With `cy.c8yclientf` a convenience command allows expecting failing requests without explicetely configuring `failOnStatusCode: false` as an additional configuration option.

### Authentication

`cy.c8yclient` is using `cy.getAuth`, `cy.useAuth` and `cy.login` commands for authentication.

With this, it will automatically pick the authentication from environment. Login first with `cy.login`, provide `BasicAuth` using `cy.getAuth`, `cy.useAuth` or configure as annotation in your test case. See [README](../README.md) for more details. To override environment auth, pass authentication into `cy.c8yclient` as previous subject by chaining `cy.getAuth` with `cy.c8yclient` as `cy.getAuth("admin").c8yclient(...)`.

Please note, `cy.c8yclient` will choose `CookieAuth` if there is a `X-XSRF-TOKEN` cookie. When using `CookieAuth` the `BasicAuth` headers will NOT be added, even if configured. This is important as basic authentication is disabled by default in Cumulocity IoT. To override the default behaviour, pass `preferBasicAuth: true` option. By enabling `preferBasicAuth`, `BasicAuth` will be used for the request instead of `CookieAuth` even if a `X-XSRF-TOKEN` is found.

```typescript
// login and create auth cookie 
cy.getAuth("admin").login();
cy.c8yclient((c) => c.user.delete("usertodelete"), options);

// pass as basic auth into c8yclient, overriding cookie auth
cy.getAuth("admin")
  .c8yclient((c) => c.user.delete("usertodelete"))
```

#### Bootstrap and device credentials

Using bootstrap authentication and possibly device credentials is supported by `cy.c8yclient`. `cumulocity-cypress` even provides `cy.bootstrapDeviceCredentials` wrapping `/devicecontrol/deviceCredentials` requests. Bootstrap credentials should be provided as environment variables named `devicebootstrap_username` and `devicebootstrap_password` to enable use with `cy.getAuth("devicebootstrap")`. This is not required, but `cumulocity-cypress` uses `devicebootstrap` when running tests from recorded requests and responses.

Following example uses bootstrap authentication and device credentials.

```typescript
it(
  "should register device with device credentials",
  { auth: "admin" },
  function () {
    // use admin credentials to create device registration
    cy.c8yclient((c) => c.deviceRegistration.create({ id }));
    cy.getAuth("devicebootstrap").bootstrapDeviceCredentials(id);
    cy.c8yclient((c) => c.deviceRegistration.accept(id));
    cy.getAuth("devicebootstrap")
      .bootstrapDeviceCredentials(id)
      .useAuth();

    // after useAuth, device credentials are used for all requests
    cy.c8yclientf((c) => c.inventory.create(deviceObject));
});
```

#### Custom authentication

If `cy.getAuth` and `cy.useAuth` are not sufficient for your use case, you can provide a custom `Client` to `cy.c8yclient` as in the following example.

``` typescript
const token = await login(...)
const auth = new BearerAuth(token);
const client = new Client(auth, baseUrl);
// optional - should get the tenant from environment or query from tenant/currentTenant
client.core.tenant = tenantName;

cy.c8yclient((c) => c.user.delete("usertodelete"), { client });
```

### Chaining of requests

To avoid nesting of depending requests and to improve readability of test code, `cy.c8yclient` supports different chaining options. 

#### Cypress command chain

Use Cypress command chain to pass results from one `cy.c8yclient` request into another one. Response will be passed as second argument to the next command in the chain. Provide type information for response body if not automatically determined by typescript.

```typescript
cy.c8yclient<ICurrentTenant>((client) => client.tenant.current())
  .c8yclient<IManagedObject, ICurrentTenant>((c, tenantResponse) => {
    // do something with tenantResponse and query managed object
    console.log(tenantResponse.body.domainName);
    return c.inventory.detail(1, { withChildren: false });
  })
  .then((response) => {
    // response body will be of type IManagedObject
    console.log(response.body.lastUpdated);
  });
```

#### Array of c8yclient functions

`cy.c8yclient` supports array of c8y/client functions. Response will be passed as second argument to next function in the array. Provided type information is used for response body of last function in the array.

```typescript
cy.c8yclient<IManagedObject>([
  (c) => c.tenant.current(),
  (c, tenantResponse: Cypress.Response<ICurrentTenant>) => {
    // do something with tenant response and query managed object
    return c.inventory.detail(1, { withChildren: false });
  },
]).then((response) => {
  // response body will be of type IManagedObject
  console.log(response.body.lastUpdated);
});
```

#### Array of Promises 

Provide an array of Promises. This is useful to filter and map responses of previous requests. 

```typescript
cy.c8yclient((c) => c.userGroup.list({ pageSize: 10000}))
  .c8yclient((c, groups) => {
    const assignments = permissions
      .map(p => groups.body.find(group => group.name === "mygroupname"))
      .filter(group => !!group)
      .map(group => c.userGroup.addUserToGroup(group.id, <userself>));
      return assignments
    })
  .then((response) => {
    ...
  })
```

### Schema validation

To validate a reponse body against a JSON schema, `cy.c8yclient` allows providing JSON schema as part of it's options. If a schema is provided, the response body is automatically validated against the schema and `cy.c8yclient` will fail the test if schema does not match the body.

By default `C8yAjvSchemaMatcher` is used to match response body and schema. [Ajv](https://ajv.js.org/) is a very robust and performant JSON schema validator supporting different versions of JSON schema drafts. 

```typescript
cy.c8yclient((c) => c.core.fetch("/api/custom/"), {
    schema: {
      type: "object",
      properties: {
        name: {
          type: "string",
        },
      },
    },
  });
```

Register a custom schema matcher by providing an implementation of `C8ySchemaMatcher` to `Cypress.c8ypact.schemaMatcher`. To add custom format validation, use

```typescript
Cypress.c8ypact.schemaMatcher.ajv.addFormat("myformat", {
  type: "string",
  validate: (v) => isMyFormat(x),
});
```

For matching against an OpenAPI schema, use `C8yOpenApiSchemaMatcher` as in the following example.

```typescript
// assume loadOpenApiSpec is a function that loads the OpenAPI spec
loadOpenApiSpec()
  .then(openapi => {
    // register the schema matcher with the openapi schema
    const matcher = new C8yAjvSchemaMatcher();
    matcher.ajv.addSchema(openapi, 'MySpec');
    Cypress.c8ypact.schemaMatcher = matcher;
  })
  .as('MySpec');
```

To match against the OpenAPI schema, use the `schema` option in `cy.c8yclient` as in the following example.

```typescript
cy.c8yclient((c) => c.core.fetch("/api/custom/"), {
    schema: { 
      "$ref": "MySpec#/components/schemas/MySchema",},
  });
```

When matching against `Cypress.c8ypact.current` , use `$body` to define the schema for the response body to match as in the following example.

```json
{ 
  "request": {
    "method": "GET",
    "url": "/api/custom/"
  },
  "response": {
    "status": 200,
    "headers": {
      "Content-Type": "application/json"
    },
    "$body": { "$ref": "MySpec#/components/schemas/MySchema" },
  }
}
```

### Custom REST endpoints

If a REST endpoint is not supported by `c8y/client` or if for example a microservice is providing an endpoint to be tested, use the following approach to request using `cy.c8yclient`. For custom APIs consider adding services into `c8y/client`.

```typescript
cy.c8yclient(
  (c) =>
    c.core.fetch("/application/applicationsByName/" + appName, {
      headers: {
        accept:
          "application/vnd.com.nsn.cumulocity.applicationcollection+json",
      },
    }),
)
.then((response) => {
  // ...
})
```

### Logging

`cy.c8yclient` logs requests, responses and other information using the [Cypress console log](https://docs.cypress.io/guides/guides/debugging#Get-console-logs-for-commands). To disable logging set `Cypress.c8yclient.config.log` to `false`.

File based logging is planned, but not yet available.

### Options

The following options are supported by `cy.c8yclient` via it's options argument:
```typescript
const options: C8yClientOptions = {
  // log requests and responses to the Cypress console log
  log: true,
  // A JSON schema to validate the response body against. If a schema is provided the,
  // response `body` will be automatically validated against the schema and the 
  // test will fail if schema does not match the body object. 
  schema: {},
  // if enabled, `BasicAuth` is used instead of `CookieAuth` even if a `X-XSRF-TOKEN` is found
  preferBasicAuth: false,
  // A `c8y/client`  `Client` instance to use for request instead of the one created automatically. 
  client: bearerAuthClient,
  // if enabled `cy.c8yclient` will not skip authentication for `c8y/client` instance
  skipClientAuthentication: false,
  // if disabled, `cy.c8yclient` will not fail the test on failing status codes
  failOnStatusCode: false,
  // if disabled, `cy.c8yclient` will not fail the test on failing pact validation
  failOnPactValidation: true,
  // if disabled, `cy.c8yclient` will not record or match against contracts
  ignorePact: false,
  // the base url to use for the request. This allows overriding `Cypress.config().baseUrl` per request.
  baseUrl: "https://mytenant.cumulocity.com"
}
```

## Recording of requests and responses

`cumulocity-cypress` allows to record requests and responses when running E2E or API tests. This recordings can be used to match against or mock requests and responses in following runs and to share or document the tested component's use of APIs with other teams or projects. Recording, matching and sharing of requests and responses is a key use case for consumer driven contract testing with recordings being considered _Contracts_ or _Pacts_.

 To enable "recording" of requests and responses configure the `C8Y_PACT_MODE` environment variable. In "recording" mode, `cy.c8yclient` and `cy.intercept` will store requests and responses as well as required meta data for the current test case. Per test case, a separate file is created. Existing files will be deleted before recording and recreated.

```bash
`C8Y_PACT_MODE="recording"`
```

If recording is disabled, `cy.c8yclient` will check if a recorded pact is available for the current test case and match all requests and their responses against the recorded pacts. If objects do not match, the test will fail automatically. 

With `cy.intercept` the recorded pacts are used to mock responses for requests.

If recording is disabled, `cy.c8yclient` and `cy.intercept` use the `C8yPact` object for the current running test from `Cypress.c8ypact.current`. If `null`, there is no recorded pact for the current test. Disable recording simply by setting `C8Y_PACT_MODE` to `undefined`.

### Setup

To enable `cumulocity-cypress` recording capabilities, the c8y plugin needs to be configured in the Cypress config file (e.g. `cypress.config.js`) of the project. If the plugin is not loaded, `cy.c8yclient` and `cy.intercept` will not record any data even if `C8Y_PACT_MODE` is set to `recording`!

```javascript
const { defineConfig } = require("cypress");
const { configureC8yPlugin } = require("cumulocity-cypress/plugin/");

module.exports = defineConfig({
  e2e: {
    setupNodeEvents(on, config) {
      configureC8yPlugin(on, config);
      // important to return the config object
      return config;
    },
  },
});
```

Update the project's `e2e.supportFile` (e.g. `cypress/support/e2e.ts`) to import `c8ypact` and `intercept` commands. As `intercept` requires `c8ypact` recording, it automatically imports `c8ypact`.

Overview of commands:

```typescript
import "cumulocity-cypress/commands/";
import "cumulocity-cypress/commands/c8ypact";
import "cumulocity-cypress/commands/intercept";
import "cumulocity-cypress/commands/request";
```

By importing `request` command, only authentication and retrying of requests is enabled for `cy.request`. There is currently no support for recording or matching of requests and responses supported by `cy.request`.

Without importing `c8ypact` or `intercept` commands, recording capabilities are disabled and `cy.c8yclient` and `cy.intercept` will not record any data even if `C8Y_PACT_MODE` is set to `recording`! If you experience issues after importing either of the commands, try to remove the import and check if the issue persists.

### File format

A recorded pact is a JSON file containing an object of type `C8yPact` which has a `C8yPactInfo` and an array of `C8yPactRecord` objects as well as a unique `id`. Each `record` contains at least one `C8yPactRequest` and `C8yPactResponse` as well as `options` and `auth` settings used for the recording

For storing and loading from or to custom locations and formats, implement a custom `C8yPactFileAdapter` and register when configuring the plugin. This would allow for example to store pacts in a database or importing and exporting in HAR or any other format. By default `cumulocity-cypress` uses `C8yPactDefaultFileAdapter` to store and load pacts from the file system in a configurable folder. 

```typescript
const { defineConfig } = require("cypress");
const { configureC8yPlugin } = require("cumulocity-cypress/plugin/");

module.exports = defineConfig({
  e2e: {
    setupNodeEvents(on, config) {
      const adapter = new MyCustomFileAdapter();
      configureC8yPlugin(on, config, {
        pactFolder: "/my/custom/pact/location",
        pactAdapter: adapter,
      });
      return config;
    },
  },
});
```

### Configuration

Configuration of recording and matching is available via `Cypress.c8ypact`. It allows for example registration of custom object or schema matchers and provides configuration interface using `Cypress.c8ypact.config`. 

```typescript
Cypress.c8ypact.config = {
  // allow additional properties in the response body
  strictMatching: false,
  // fail the test if there is no pact or the pact does not have a record for a request
  failOnMissingPacts: true,
  // log requests and responses to the Cypress console log
  log: false,
  // information about the producing component
  producer: { name: "MyMicroservic", version: "1.0.0" },
  // information about the consuming component
  consumer: { name: "Myself", version: "3.1.0" },
  // tags to be used for filtering pacts
  tags: ["api"],
  // description for the recorded tests
  description: "Testing APIs for my microservice",
  // enable/disable recording and matching
  ignore: false,
  // preprocessor options to apply for recorded and matched requests and responses
  preprocessor: {
    ignore: ["request.headers.Authorization", "request.headers.UseXBasic"],
    obfuscate: ["body.password", "request.headers.Authorization"],
    obfuscationPattern: "********",
  },
};
```

All configuration options are optional and can be overwritten by per test case or suite using annotations or (for some) by environment variables.

```typescript
context("device tests", { cypact: { ignore: true } }, () => {
  it(
    "should register device",
    {
      c8ypact: {
        ignore: false,
        strictMatching: false,
        failOnMissingPacts: false,
      },
    },
    function () {
      cy.c8yclient((c) => c.deviceRegistration.create({ id }));
    }
  );
});
```

### Identifier

Every pact must have a unique identifier. By default the identifier is a combination of the test case name and the test suite name. If a test case is run multiple times, the identifier should be the same. To provide a custom identifier, use the `c8ypact` annotation as in the following example.

```typescript
it(
"should register device with device",
  {
    c8ypact: {
      id: "my-custom-id",
    },
  },
  function () {
    ...
  }
);
```

Providing custom ids helps avoiding problems when changing test case names or suites names in your tests.

### Preprocessing

Preprocessing allows to modify requests and responses before storing them as a pact or matching against a pact. This is useful to remove dynamic values from requests and responses, such as ids or timestamps. It might however also be used to obfuscate properties, such as request headers or passwords in response bodies. 

Sample set of preprocessor options including some important headers to ignore. `content-enconding` and `transfer-encoding` should be ignored for example to avoid zlib and encoding issues. You might also use preprocessing to keep your pact objects clean and remove whatever is not relevant for the test.

```typescript
Cypress.c8ypact.config.preprocessor = {
  ignore: [
    "request.headers.accept-encoding",
    "response.headers.cache-control",
    "response.headers.content-length",
    "response.headers.content-encoding",
    "response.headers.transfer-encoding",
    "response.headers.keep-alive",
  ],
  obfuscate: [
    'request.headers.cookie.authorization',
    'request.headers.cookie.XSRF-TOKEN',
    'request.headers.authorization',
    'request.headers.X-XSRF-TOKEN',
    'response.headers.set-cookie.authorization',
    'response.headers.set-cookie.XSRF-TOKEN',
    "response.body.password",
  ],
  obfuscationPattern: "********",
  ignoreCase: true,
}
```

To use a custom preprocessor, register a custom implementation of `C8yPactPreprocessor` with `Cypress.c8ypact.preprocessor`. With this any kind of preprocessing rules and configuration can be implemented.

The default implementation of `C8yPactPreprocessor` is `C8yDefaultPactPreprocessor` that is extended by `C8yCypressEnvPreprocessor` for environment variable based configuration in Cypress tests. It uses the following environment variables with the configuration from `Cypress.c8ypact.preprocessor` to configure the preprocessor:
<<<<<<< HEAD
=======

```
C8Y_PACT_PREPROCESSOR_IGNORE: string[] - pact property key paths to ignore
C8Y_PACT_PREPROCESSOR_OBFUSCATE: string[] - pact property key paths to obfuscate
C8Y_PACT_PREPROCESSOR_PATTERN: string - pattern to use for obfuscation, by default `********`
C8Y_PACT_PREPROCESSOR_IGNORE_CASE: boolean - if set to `false`, preprocessor will match keys case sensitive 
```

#### Cookie obfuscation and removal

`C8yDefaultPactPreprocessor` does support cookie obfuscation and removal. All keys components provided after a `cookie` or `set-cookie` in the obfuscation or ignore list will be obfuscated or removed. 

Example configuration to obfuscate `authorization` and `XSRF-TOKEN` cookies in request headers and response headers:
```typescript
{
    obfuscate: [
      'request.headers.cookie.authorization',
      'request.headers.cookie.XSRF-TOKEN',
      'response.headers.set-cookie.authorization',
      'response.headers.set-cookie.XSRF-TOKEN',
    ]
}
```

This is useful if you want to validate cookies in your tests without exposing sensitive data in your pact objects. It also enables more simple comparison of cookies in your tests as obfuscation will make cookies values equal if objects are applied to preprocessor before matching.

#### Case sensitivity

By default, preprocessor is case insensitive. This is useful to ignore case differences in headers or properties without knowing the exact case of header or property names.

To enable case sensitivity, set `C8Y_PACT_PREPROCESSOR_IGNORE_CASE` to `false`. This will cause the preprocessor to match keys case sensitive and ignore only exact matches.

#### Default preprocessor configuration

The default preprocessor configuration can be imported and updated from

```typescript
import {  C8yPactPreprocessorDefaultOptions } from "cumulocity-cypress/c8ypact";
``` 

### Recording JSON-Schema
>>>>>>> 75b9ea0b

```
C8Y_PACT_PREPROCESSOR_IGNORE: string[] - pact property key paths to ignore
C8Y_PACT_PREPROCESSOR_OBFUSCATE: string[] - pact property key paths to obfuscate
C8Y_PACT_PREPROCESSOR_PATTERN: string - pattern to use for obfuscation, by default `********`
C8Y_PACT_PREPROCESSOR_IGNORE_CASE: boolean - if set to `false`, preprocessor will match keys case sensitive 
```

#### Cookie obfuscation and removal

`C8yDefaultPactPreprocessor` does support cookie obfuscation and removal. All keys components provided after a `cookie` or `set-cookie` in the obfuscation or ignore list will be obfuscated or removed. 

Example configuration to obfuscate `authorization` and `XSRF-TOKEN` cookies in request headers and response headers:
```typescript
{
    obfuscate: [
      'request.headers.cookie.authorization',
      'request.headers.cookie.XSRF-TOKEN',
      'response.headers.set-cookie.authorization',
      'response.headers.set-cookie.XSRF-TOKEN',
    ]
}
```

This is useful if you want to validate cookies in your tests without exposing sensitive data in your pact objects. It also enables more simple comparison of cookies in your tests as obfuscation will make cookies values equal if objects are applied to preprocessor before matching.

#### Case sensitivity

By default, preprocessor is case insensitive. This is useful to ignore case differences in headers or properties without knowing the exact case of header or property names.

To enable case sensitivity, set `C8Y_PACT_PREPROCESSOR_IGNORE_CASE` to `false`. This will cause the preprocessor to match keys case sensitive and ignore only exact matches.

#### Default preprocessor configuration

The default preprocessor configuration can be imported and updated from

```typescript
import {  C8yPactPreprocessorDefaultOptions } from "cumulocity-cypress/c8ypact";
``` 

### Recording JSON-Schema

For generating Json-Schema for your recordings, it is recommended to run the schema generation outside of the recording process. This allows to review schemas before they are used for matching or validation. 

As an example for a schema generator, `cumulocity-cypress` provides `C8yQicktypeSchemaGenerator` from `contrib/quicktype` that uses [quicktype](https://quicktype.io/) to generate JSON schemas for any Json object input. 

>**Note:** You might need to customize the generated schema to match your requirements, especially for configuration of `additionalProperties` and `required` properties. Without correct configuration, the generated schema might be too permissive and allow any additional properties or not require properties that are required in json objects making the schema useless for validation.

Schema matching is automatically verifying Json-Schema if the key has a `$` prefix. For example, if the response body is expected to match a schema, use `$body` as key in the recorded pact object. This will cause the schema matcher to validate the response body against the schema.

```typescript
{
  "request": {
    "method": "POST",
    "url": "/api/custom/"
  },
  "response": {
    "status": 201,
    "$body": {
      "type": "object",
      "properties": {
        "id": { "type": "string" },
        "name": { "type": "string" }
      },
      "required": ["id", "name"]
    }
  }
}
```

### Recording of created objects

API and Integration test also require to create objects in the backend, such as managed objects in the context of Cumulocity IoT. When running the test and matching against a recorded pact, the created objects will have different ids and matching will fail. `cy.c8yclient` automatically stores created objects and ids in the pact to replace them when rerunning with the new id. 

Ids will be replaced in request and response bodies as well as urls.

### Interceptions

Recording of interceptions during E2E or UI tests is directly built into `cy.intercept`. No changes are required for existing tests to enable recording and mocking of interceptions. 

```typescript
cy.intercept("GET", "/inventory/managedObjects/*").as("managedObject");
```

Interceptions with static RouteHandlers will also record the actual request and response. This means `cy.intercept` will send the request and store it's actual response as `body`. The mocked response passed as static RouteHandler to `cy.intercept` will be stored as `modifiedResponse`, including headers and body. This allows matching of a schema against the actual response as well as the modified response. This is meant to fail tests even if the mocked responses do not match the current schema of the API. 

```typescript
cy.intercept(
  "/inventory/*",
  (req) => {
    req.continue((res) => {
      res.send({
        statusCode: 404,
        body: {
          message: "Object not found",
        },
      });
    });
  }
).as("inventory");
```

If recording is disabled, `cy.intercept` will use the recorded pacts to mock responses for requests. To find a matching record for the intercepted request in the pact, `cy.intercept` uses a request matcher with the configuration options from `Cypress.c8ypact.config.requestMatching`. 

Finding recorded requests in the pact is not only based on the URL, but also for example the request method. 

### Environment variables

`cumulocity-cypress` supported environment variables for recording and matching of requests and response have the prefix `C8Y_PACT_`. 

Internally used variables (consider read-only):
- `C8Y_PACT_ENABLED` (string) - has configureC8yPlugin been called in cypress.config.js
- `C8Y_PACT_INTERCEPT_ENABLED` (boolean) - is enabled for `cy.intercept`
- `C8Y_PACT_FOLDER` (string) - folder where pacts are stored and restored from

User defined variables:
- `C8Y_PACT_MODE` (string) - if set to `recording` requests and responses will be saved
- `C8Y_PACT_IGNORE` (string) - disable all pacts by default and enable for specific test cases
- `C8Y_PACT_PREPROCESSOR_OBFUSCATE` (string[]) - pact property paths to be obfuscated before saving or matching pacts. Use for example to obfuscate passwords or other sensitive data.
- `C8Y_PACT_PREPROCESSOR_PATTERN` (string) - pattern to use for obfuscation, by default `********` is used
- `C8Y_PACT_PREPROCESSOR_IGNORE` (string[]) - pact properties to ignore and not save
- `C8Y_PACT_PREPROCESSOR_IGNORE_CASE` (boolean) - if set to `false`, preprocessor will match keys case sensitive

More environment variables are planned to be used for configuration.

### Limitations

Currently known limitations of the recording and matching capabilities are:
* `cy.clock` timestamps are not recorded and used when matching or rerunning tests
* recording of binary data is not supported and might cause unexpected behaviour
* header names are matched case sensitive that might cause issues with `cy.c8yclient` and `cy.intercept` recording compatibility
* supporting only one created object per test case

## Matching

If `C8Y_PACT_MODE` is undefined and there is a pact for the current test, `cy.c8yclient` will automatically match against stored requests and responses and fail the test if objects do not match. The `cy.c8ymatch` command is used for matching a `Cypress.Response<T>` object against a `C8yPactRecord` stored in the current pact. Results are logged to the Cypress console log. `cy.c8ymatch` is automatically called by `cy.c8yclient` if recording is disabled and there is a pact object for the current test. 

By recording and automatically matching against recorded pacts, `cy.c8yclient` provides an easy and efficient way of creating and maintaining API tests. To update a pact, simply rerun the test with recording enabled. For example the following test is in fact an Integration Test that automatically does all validation and matching without having any custom expectations. Run once in recording mode and all following runs will match against the recorded pact.

```typescript
it("should register device with device", function () {
  cy.c8yclient((c) => c.deviceRegistration.create({ id }));
});
```

`cy.intercept` currently does not any matching. This is planned for upcoming releases.

### Schema based matching

By default, schema based matching is used to match response bodies against recorded schemas. If there is no schema found for an object, the object itself is used for matching.

To disable schema based matching, set `Cypress.c8ypact.schemaMatcher` to `undefined`. To register a custom schema matcher, provide an implementation of `C8ySchemaMatcher` and register with `Cypress.c8ypact.schemaMatcher`.

Schema based matching is also used by object based matcher `C8yDefaultPactMatcher` allowing to mix object an schema based matching. If there is a property found in the pact object having a prefix `$` it is considered a schema and used for matching.

### Object based matching

Default object matching for `C8yPact` objects, matches requests and responses. Additional information such as `info`, `auth` and `options` are not matched.

With `C8yDefaultPactMatcher` a preconfigured object matcher is provided by `cumulocity-cypress`. It iterates over all properties within the request and response objects and uses matchers registered per property to match the objects. A property matcher must implement the `C8yPactMatcher` interface and can implement any custom matching required. Predefined matchers include:
* `C8yNumberMatcher` for matching numbers
* `C8yStringMatcher` for matching strings
* `C8yISODateMatcher` for matching ISO dates
* `C8yIgnoreMatcher` for ignoring the property
* `C8ySameTypeMatcher` for checking objects have the same type
* `C8yIdentifierMatcher` for matching Cumulocity ids to be string of numbers
* `C8yPactBodyMatcher` for matching Cumulocity response bodies

`C8yPactBodyMatcher` comes with a set of predefined property matchers for common Cumulocity response object properties, including `id`, `statistics`, `creationTime`, `password`, etc.

Register a custom matcher for a specific property or define your own matcher for object matching via `Cypress.c8ypact.matcher`.

```typescript
Cypress.c8ypact.matcher.addPropertyMatcher("myproperty", new C8yNumberMatcher());
Cypress.c8ypact.matcher.propertyMatchers(["body"], new MyCustomResponseBodyMatcher());
// or 
Cypress.c8ypact.matcher = new MyCustomPactMatcher();
```

`C8yPactBodyMatcher` uses `Cypress.c8ypact.schemaMatcher` to match a property if a schema is found for the property. Schemas are expected to be stored in a property with a prefix `$` in the matched pact object.

### Strict matching

Strict matching configuration allows to define if additional properties in the response body are allowed or not. By default, strict matching is enabled and will fail the test if additional properties are found in the response body. 

Configure strict matching via `Cypress.c8ypact.config.strictMatching`. 

## Mocking

tbd.

## Runner

The `cumulocity-cypress` pact runner is a docker based test runner for recorded pact objects. It allows to rerun the recorded tests only from the pact files, the test case itself is not required. This is especially useful to share tests with other teams, rerun tests in different environments, etc. There is also no Cypress know how or Cypress itself required to run the tests.

When rerunning tests the same test structure or hierarchy of suites and tests is recreated as when recording the tests. 

### Installation

tbd. Needs to be published as in a registry.

### Running tests

The `./packages/pact-runner/pact-runner` script is the easiest way to run the pact runner. It will start the docker container and pass the required arguments to the runner. 

```bash
pactrunner ./pactfiles cypress.env.json
```

This is the same as running the following docker command.

```bash
docker run -v "/path/to/fixtures":/usr/src/app/cypress/fixtures -v "/path/to/cypress.env.json":/usr/src/app/cypress.env.json -it c8ypact-runner
```

The `cypress.env.json` file is required to provide the environment variables used for the tests. The `pactfiles` folder contains the pact files to be run.

Sample `cypress.env.json` file:
```json
{
  "baseUrl": "https://mytenant.cumulocity.com",
  "admin_username": "admin",
  "admin_password": "...",
  "devicebootstrap_username": "...",
  "devicebootstrap_password": ""
}
```

Same credentials are required as when recording the tests. If for example a user "admin" has been used for recording, the same user and password is required to run the tests. For example, if using `cy.getAuth("admin")` or `cy.login("admin")` the `admin_username` and `admin_password` environment variables are required to be defined in the cypress.env.json file.

## Disclaimer

These tools are provided as-is and without warranty or support. They do not constitute part of the Software AG product suite. Users are free to use, fork and modify them, subject to the license agreement. While Software AG welcomes contributions, we cannot guarantee to include every contribution in the master project.<|MERGE_RESOLUTION|>--- conflicted
+++ resolved
@@ -39,6 +39,10 @@
     - [Case sensitivity](#case-sensitivity)
     - [Default preprocessor configuration](#default-preprocessor-configuration)
   - [Recording JSON-Schema](#recording-json-schema)
+    - [Cookie obfuscation and removal](#cookie-obfuscation-and-removal-1)
+    - [Case sensitivity](#case-sensitivity-1)
+    - [Default preprocessor configuration](#default-preprocessor-configuration-1)
+  - [Recording JSON-Schema](#recording-json-schema-1)
   - [Recording of created objects](#recording-of-created-objects)
   - [Interceptions](#interceptions)
   - [Environment variables](#environment-variables)
@@ -558,8 +562,6 @@
 To use a custom preprocessor, register a custom implementation of `C8yPactPreprocessor` with `Cypress.c8ypact.preprocessor`. With this any kind of preprocessing rules and configuration can be implemented.
 
 The default implementation of `C8yPactPreprocessor` is `C8yDefaultPactPreprocessor` that is extended by `C8yCypressEnvPreprocessor` for environment variable based configuration in Cypress tests. It uses the following environment variables with the configuration from `Cypress.c8ypact.preprocessor` to configure the preprocessor:
-<<<<<<< HEAD
-=======
 
 ```
 C8Y_PACT_PREPROCESSOR_IGNORE: string[] - pact property key paths to ignore
@@ -601,7 +603,6 @@
 ``` 
 
 ### Recording JSON-Schema
->>>>>>> 75b9ea0b
 
 ```
 C8Y_PACT_PREPROCESSOR_IGNORE: string[] - pact property key paths to ignore
