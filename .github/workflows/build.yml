--- conflicted
+++ resolved
@@ -7,11 +7,7 @@
       - develop
 
 jobs:
-<<<<<<< HEAD
-  build-cumulocity-cypress:
-=======
-  build:
->>>>>>> 96ccc1c1
+  library:
     runs-on: ubuntu-latest
 
     steps:
@@ -26,11 +22,10 @@
       - name: Install dependencies
         run: npm ci
 
-<<<<<<< HEAD
-      - name: Build
+      - name: Run build
         run: npm run build
 
-  build-c8yctrl:
+  c8yctrl:
     runs-on: ubuntu-latest
 
     steps:
@@ -47,8 +42,4 @@
 
       - name: Build
         run: npm run build
-        working-directory: packages/pact-http-controller
-=======
-      - name: Run build
-        run: npm run build
->>>>>>> 96ccc1c1
+        working-directory: packages/pact-http-controller