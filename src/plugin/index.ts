import * as path from "path";
import debug from "debug";

import { compare } from "odiff-bin";
import WebSocket from "ws";
import { watch, FSWatcher } from "chokidar";

import {
  C8yPactFileAdapter,
  C8yPactDefaultFileAdapter,
} from "../shared/c8ypact/fileadapter";
import {
  C8yPactHttpController,
  C8yPactHttpControllerOptions,
} from "../shared/c8yctrl";
import {
  C8yPact,
  getEnvVar,
  validatePactMode,
} from "../shared/c8ypact/c8ypact";
import { C8yAuthOptions, oauthLogin } from "../shared/c8yclient";
import { validateBaseUrl } from "../shared/c8ypact/url";
import { getPackageVersion } from "../shared/util";

import {
  C8yScreenshotFileUploadOptions,
  DiffOptions,
  ScreenshotSetup,
} from "../lib/screenshots/types";
import { loadConfigFile } from "../screenshot/helper";

export { C8yPactFileAdapter, C8yPactDefaultFileAdapter };
export { readYamlFile, loadConfigFile } from "../screenshot/helper";

/**
 * Configuration options for the Cumulocity Cypress plugin.
 */
export type C8yPluginConfig = {
  /**
   * Folder where to store or load pact files from.
   * Default is cypress/fixtures/c8ypact
   */
  pactFolder?: string;
  /**
   * Adapter to load and save pact objects.
   * Default is C8yPactDefaultFileAdapter
   */
  pactAdapter?: C8yPactFileAdapter;
};

/**
 * Configuration options for the Cumulocity Pact plugin. Sets up for example required tasks
 * to save and load pact objects.
 *
 * @param on Cypress plugin events
 * @param config Cypress plugin config
 * @param options Cumulocity plugin configuration options
 */
export function configureC8yPlugin(
  on: Cypress.PluginEvents,
  config: Cypress.PluginConfigOptions,
  options: C8yPluginConfig = {}
) {
  const log = debug("c8y:plugin");

  let adapter = options.pactAdapter;
  const envFolder = getEnvVar("C8Y_PACT_FOLDER");
  if (!adapter) {
    const folder =
      options.pactFolder ||
      options.pactAdapter?.getFolder() ||
      envFolder ||
      // default folder is cypress/fixtures/c8ypact
      path.join(process.cwd(), "cypress", "fixtures", "c8ypact");
    adapter = new C8yPactDefaultFileAdapter(folder);
    log(`Created C8yPactDefaultFileAdapter with folder ${folder}`);
  } else {
    log(`Using adapter from options ${adapter}`);
  }

  // validate pact mode and base url before starting the plugin
  // use environment variables AND config.env for variables defined in cypress.config.ts
  const mode =
    getEnvVar("C8Y_PACT_MODE") || getEnvVar("C8Y_PACT_MODE", config.env);
  log(`validatePactMode() - ${mode}`);

  validatePactMode(mode); // throws on error
  const baseUrl =
    getEnvVar("C8Y_BASEURL") ||
    getEnvVar("CYPRESS_BASEURL") ||
    getEnvVar("C8Y_BASEURL", config.env) ||
    getEnvVar("CYPRESS_BASEURL", config.env);

  log(`validateBaseUrl() - ${baseUrl}`);
  validateBaseUrl(baseUrl); // throws on error

  let http: C8yPactHttpController | null = null;

  // use C8Y_PLUGIN_LOADED to see if the plugin has been loaded
  config.env.C8Y_PLUGIN_LOADED = "true";
  // use C8Y_PACT_FOLDER to find out where the pact files have been loaded from
  config.env.C8Y_PACT_FOLDER = adapter.getFolder();

  function savePact(pact: C8yPact): null {
    const { id, info, records } = pact;
    log(`savePact() - ${pact.id} (${records?.length || 0} records)`);
    validateId(id);

    const version = getPackageVersion();
    if (version && info) {
      if (!info.version) {
        info.version = {};
      }
      info.version.runner = version;
      info.version.c8ypact = "1";
    }

    adapter?.savePact(pact);
    return null;
  }

  function getPact(pact: string): C8yPact | null {
    log(`getPact() - ${pact}`);
    validateId(pact);
    return adapter?.loadPact(pact) || null;
  }

  function removePact(pact: string): boolean {
    log(`removePact() - ${pact}`);
    validateId(pact);

    adapter?.deletePact(pact);
    return true;
  }

  function validateId(id: string): void {
    log(`validateId() - ${id}`);
    if (!id || typeof id !== "string") {
      log(`Pact id validation failed, was ${typeof id}`);
      throw new Error(`c8ypact id must be a string, was ${typeof id}`);
    }
  }

  async function startHttpController(
    options: C8yPactHttpControllerOptions
  ): Promise<C8yPactHttpController> {
    if (http) {
      await stopHttpController();
    }
    http = new C8yPactHttpController(options);
    await http.start();
    return http;
  }

  async function stopHttpController(): Promise<null> {
    if (http) {
      await http.stop();
      http = null;
    }
    return null;
  }

  async function login(options: {
    auth: C8yAuthOptions;
    baseUrl: string;
  }): Promise<C8yAuthOptions> {
    log(
      `login() - ${options?.auth?.user}:${options?.auth?.password} -> ${options?.baseUrl}`
    );
    return await oauthLogin(options?.auth, options?.baseUrl);
  }

  if (on) {
    on("task", {
      "c8ypact:save": savePact,
      "c8ypact:get": getPact,
      "c8ypact:remove": removePact,
      "c8ypact:http:start": startHttpController,
      "c8ypact:http:stop": stopHttpController,
      "c8ypact:oauthLogin": login,
    });
  }
<<<<<<< HEAD
=======
}

/**
 * Configuration options for the Cumulocity Screenshot plugin and workflow. This sets up
 * the configuration as well as browser and screenshots handlers.
 * @param on Cypress plugin events
 * @param config Cypress plugin config
 * @param setup Configuration file or setup object
 */
export function configureC8yScreenshotPlugin(
  on: Cypress.PluginEvents,
  config: Cypress.PluginConfigOptions,
  setup?: string | ScreenshotSetup
) {
  const log = debug("c8y:scrn:plugin");
  let configData: string | ScreenshotSetup | undefined = setup;
  if (typeof configData === "object") {
    log(`Using config from object`);
  }
  if (configData == null && config.env._c8yscrnConfigYaml != null) {
    log(`Using config from _c8yscrnConfigYaml`);
    configData = config.env._c8yscrnConfigYaml;
  }

  let lookupPaths: string[] = [];
  if (typeof configData === "string") {
    lookupPaths.push(configData);
    configData = undefined;
  }

  const projectRoot =
    path.dirname(config.configFile) ?? config.fileServerFolder ?? process.cwd();
  log(`Using project root ${projectRoot}`);

  let configFilePath: string | undefined = undefined;
  if (configData == null) {
    if (config.env._c8yscrnConfigFile != null) {
      lookupPaths.push(config.env._c8yscrnConfigFile);
    }
    lookupPaths.push("c8yscrn.config.yaml");
    log(`Looking for config file in [${lookupPaths.join(", ")}]`);

    lookupPaths = lookupPaths
      .map((p) => path.resolve(projectRoot, p))
      .filter((p) => fs.existsSync(p));
    if (lookupPaths.length !== 0) {
      log(`Found ${lookupPaths.join(", ")}`);
    }
    if (lookupPaths.length == 0) {
      throw new Error(
        "No config file found. Please provide config file or create c8yscrn.config.yaml."
      );
    }

    configFilePath = lookupPaths[0];
    log(`Using config file ${configFilePath}`);
    configData = loadConfigFile(configFilePath);
  }

  if (!configData || typeof configData === "string") {
    throw new Error(
      "No config data found. Please provide config file or create c8yscrn.config.yaml."
    );
  }

  if (configData.global?.timeouts?.default) {
    config.defaultCommandTimeout = configData.global.timeouts.default;
    log(`Setting default command timeout to ${config.defaultCommandTimeout}`);
  }
  if (configData.global?.timeouts?.pageLoad) {
    config.pageLoadTimeout = configData.global.timeouts.pageLoad;
    log(`Setting page load timeout to ${config.pageLoadTimeout}`);
  }
  if (configData.global?.timeouts?.screenshot) {
    config.responseTimeout = configData.global.timeouts.screenshot;
    log(`Setting screenshot timeout to ${config.responseTimeout}`);
  }

  log(
    `Config validated. ${configData.screenshots?.length} screenshots configured.`
  );

  const overwrite = configData.global?.overwrite ?? false;

  config.env._c8yscrnConfigYaml = configData;
  config.baseUrl =
    config.baseUrl ?? configData?.baseUrl ?? "http://localhost:8080";
  log(`Using baseUrl ${config.baseUrl}`);

  const diffOptions: DiffOptions | undefined = config.env._c8yscrnDiffOptions;
  if (diffOptions != null) {
    log(`Using diff options ${JSON.stringify(diffOptions)}`);
  } else {
    log(`No diff options provided. Image diffing disabled.`);
  }

  // https://www.cypress.io/blog/generate-high-resolution-videos-and-screenshots
  // https://github.com/cypress-io/cypress/issues/27260
  on("before:browser:launch", (browser, launchOptions) => {
    log(
      `Launching browser ${browser.name} in ${
        browser.isHeadless ? "headless" : "headed"
      } mode`
    );

    const viewportWidth = configData?.global?.viewportWidth ?? 1440;
    const viewportHeight = configData?.global?.viewportHeight ?? 900;
    log(`Setting viewport to ${viewportWidth}x${viewportHeight}`);

    // adding 500px height in headless mode for viewport and browser controls
    // see https://github.com/cypress-io/cypress/issues/27260#issuecomment-2127940718
    // see https://github.com/cypress-io/cypress/issues/3324
    if (browser.name === "chrome") {
      launchOptions.args.push(
        `--window-size=${viewportWidth},${viewportHeight + 500}`
      );
      log(`Setting chrome launch options: ${launchOptions.args.slice(-1)}`);
    }
    if (browser.name === "electron") {
      launchOptions.preferences.width = viewportWidth;
      launchOptions.preferences.height = viewportHeight + 500;
      launchOptions.preferences.resizable = false;
      log(
        `Setting electron perferences width=${viewportWidth}, height=${
          viewportHeight + 500
        }`
      );
    }
    if (browser.name === "firefox") {
      launchOptions.args.push(`--width=${viewportWidth}`);
      launchOptions.args.push(`--height=${viewportHeight + 500}`);
      log(`Setting firefox launch options: ${launchOptions.args.slice(-2)}`);
    }
    const launchArgs = config.env._c8yscrnBrowserLaunchArgs;
    if (launchArgs != null && launchArgs !== "") {
      log(`Adding additional launch options ${launchArgs}`);
      launchOptions.args.push(launchArgs);
    }

    return launchOptions;
  });

  on("after:screenshot", (details) => {
    log(`Starting screenshot ${JSON.stringify(details)}`);
    return new Promise((resolve, reject) => {
      const finish = (result: Cypress.AfterScreenshotReturnObject | string) => {
        const resolveObject: Cypress.AfterScreenshotReturnObject = {
          ...details,
          ...(typeof result === "string" && { path: result }),
        };
        log(`Finished screenshot ${JSON.stringify(resolveObject)}`);
        resolve(resolveObject);
      };

      const moveFile = (source: string, target: string) => {
        fs.rename(source, target, (err) => {
          if (err) {
            log(`Error moving file: ${err}`);
            return reject(err);
          }
          log(`Moved ${details.path} to ${screenshotFile} (${overwrite})`);
        });
      };

      // path contains spec name, remove it. might only be required for run() mode however
      const newPath =
        details.specName.trim() == ""
          ? details.path
          : details.path?.replace(`${details.specName}${path.sep}`, "");
      log(`details.path: ${details.path} -> newPath: ${newPath}`);

      const screenshotTarget = path.dirname(newPath);
      const diffTarget =
        diffOptions?.targetFolder ??
        (config.screenshotsFolder as string) ??
        (config.e2e.screenshotsFolder as string);

      const isTestFailure = details.testFailure === true;
      const isDiffEnabled = diffOptions != null && !isTestFailure;
      if (isDiffEnabled && !diffTarget) {
        log(`Diffing enabled but no target folder found`);
        finish(details);
      }

      const folders = [screenshotTarget];
      if (isDiffEnabled && diffTarget) {
        folders.push(
          path.join(diffTarget, ...details.name.split("/").slice(0, -1))
        );
      }

      folders.forEach((f) => {
        if (!fs.existsSync(f)) {
          const result = fs.mkdirSync(f, { recursive: true });
          if (!result) {
            reject(`Failed to create folder ${f}`);
          }
        }
      });

      if (!screenshotTarget) {
        log(`No screenshot target folder configured`);
        finish(details);
      }

      // for Module API run(), overwrite option of the screenshot is not working
      const screenshotFile =
        overwrite === true ? newPath : appendCountIfPathExists(newPath);

      if (!isDiffEnabled) {
        moveFile(details.path, screenshotFile);
        finish(newPath);
      } else {
        const diffFile = path.join(diffTarget, `${details.name}.diff.png`);
        log(`Diff file: ${diffFile}`);
        compare(details.path, screenshotFile, diffFile, diffOptions).then(
          (diffResult) => {
            log(`Diff result: ${JSON.stringify(diffResult)}`);
            if (diffOptions.skipMove === true && diffResult.match === true) {
              log(
                `Skipping ${screenshotFile} (skipMove: ${diffOptions.skipMove})`
              );
            } else {
              moveFile(details.path, screenshotFile);
            }
            finish(newPath);
          }
        );
      }
    });
  });

  on("task", {
    debug: (message: string) => {
      log(message.slice(0, 100));
      return null;
    },
    "c8yscrn:file": (file: {
      path: string;
      fileName: string;
      encoding: BufferEncoding;
    }) => {
      return getFileUploadOptions(file, configFilePath, projectRoot);
    },
  });

  // there is no way to reload the config file from plugin events
  // before:run and before:spec events can not update the config or env
  // workaround is to use a websocket server to reload the config file
  // on file change of the config file

  const disabled = config.env.C8Y_DISABLE_WEBSOCKET;
  if (disabled === true || disabled === "true") {
    log(
      `Websocket server disabled. Config file will not be watched and reloaded.`
    );
    return;
  }

  // only create websocket server if not in text terminal (run) and started from c8yscrn cli
  const fromCli = config.env._c8yscrnCli === true;
  log(
    `${configFilePath} textterminal: ${config.isTextTerminal} cli: ${fromCli}`
  );

  if (config.isTextTerminal === false && configFilePath != null && fromCli) {
    let watcher: FSWatcher | undefined = undefined;
    // socket will be recreated as the client will reload the tests
    const socket = new WebSocket.Server({ port: 9345 });
    socket.on("connection", function connection(conn) {
      log(`Started websocket server on port 9345`);
      if (watcher != null) watcher.close();

      log(`Watching ${configFilePath} for change events`);
      watcher = watch(configFilePath).on("change", () => {
        log(`${configFilePath} has changed`);
        const newConfig = loadConfigFile(configFilePath, false);
        if (newConfig == null) {
          log(`Failed to reload config file ${configFilePath}`);
          return;
        }
        const message = JSON.stringify({
          command: "reload",
          config: newConfig,
        });
        log(`Sending reload message`);
        conn?.send(message);
      });
    });
  }

  return config;
}

export function appendCountIfPathExists(newPath: string): string {
  let count = 2;
  let adjustedPath = newPath;

  while (fs.existsSync(adjustedPath)) {
    const parsedPath = path.parse(newPath);
    adjustedPath = path.join(
      parsedPath.dir,
      `${parsedPath.name} (${count})${parsedPath.ext}`
    );
    count++;
  }

  return adjustedPath;
}

function getVersion() {
  try {
    let currentDir = __dirname;
    let packageJsonPath;
    let maxLevels = 3;
    while (maxLevels > 0) {
      packageJsonPath = path.resolve(currentDir, "package.json");
      if (fs.existsSync(packageJsonPath)) {
        const packageJson = JSON.parse(
          fs.readFileSync(packageJsonPath, "utf8")
        );
        return packageJson.version;
      }
      currentDir = path.dirname(currentDir);
      maxLevels--;
    }
  } catch {
    console.error(
      "Failed to get version from package.json. package.json not found."
    );
  }
  return "unknown";
}

export function getFileUploadOptions(
  file: {
    path: string;
    fileName?: string;
    encoding?: BufferEncoding;
  },
  configFilePath: string | undefined,
  projectRoot: string
): C8yScreenshotFileUploadOptions | null {
  const log = debug("c8y:scrn:plugin:upload");

  const p = path.resolve(
    configFilePath != null ? path.dirname(configFilePath) : projectRoot,
    file.path
  );
  log(`Reading file ${p} with encoding ${file.encoding}`);
  if (!fs.existsSync(p)) {
    log(`File ${p} not found`);
    return null;
  }

  const textFileExtensions = [".csv", ".txt", ".json"];
  const binaryFileExtensions = [".png", ".jpg", ".jpeg", ".gif"];
  const extension = [file.fileName, file.path]
    .filter((p) => p != null)
    .map((p) => path.extname(p).toLowerCase() ?? null)[0];
  log(`Found extension ${extension}`);
  if (extension == null) {
    log(`Required extension to upload file. Skipping ${p}`);
    return null;
  }
  let encoding = file.encoding;

  let data: any = undefined;
  if (extension === ".json") {
    encoding = encoding ?? "utf8";
    data = JSON.parse(fs.readFileSync(p, encoding));
  } else if (textFileExtensions.includes(extension)) {
    encoding = encoding ?? "utf8";
  } else if (binaryFileExtensions.includes(extension)) {
    encoding = encoding ?? "binary";
  } else {
    log(`Unsupported file type ${extension}`);
    return null;
  }
  if (data == null) {
    data = fs.readFileSync(p, encoding);
    log(`Read ${encoding} file ${p}`);
  }

  const stats = fs.statSync(p);
  const fileSizeInBytes = stats.size;
  log(`Read ${encoding} file ${p} with ${fileSizeInBytes} bytes`);

  const result: C8yScreenshotFileUploadOptions = {
    data,
    encoding,
    path: p,
    filename: file.fileName ?? path.basename(p),
  };
  return result;
>>>>>>> ae40c6dc
}<|MERGE_RESOLUTION|>--- conflicted
+++ resolved
@@ -1,4 +1,5 @@
 import * as path from "path";
+import * as fs from "fs";
 import debug from "debug";
 
 import { compare } from "odiff-bin";
@@ -180,8 +181,6 @@
       "c8ypact:oauthLogin": login,
     });
   }
-<<<<<<< HEAD
-=======
 }
 
 /**
@@ -577,5 +576,4 @@
     filename: file.fileName ?? path.basename(p),
   };
   return result;
->>>>>>> ae40c6dc
 }