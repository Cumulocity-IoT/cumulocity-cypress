import {
  C8yBaseUrl,
  C8yTenant,
  C8yTestHierarchyTree,
} from "../../shared/types";
import { C8yAuthOptions, C8yClientOptions } from "../../shared/c8yclient";
import {
  C8yPact,
  C8yPactInfo,
  C8yPactRecord,
  isPact,
} from "../../shared/c8ypact";
import { getBaseUrlFromEnv } from "../utils";
import { Client } from "@c8y/client";
<<<<<<< HEAD
import { buildTestHierarchy } from "cumulocity-cypress/shared/util";
=======
import { to_array } from "../../shared/util";
>>>>>>> 6417d5ee

const { _ } = Cypress;

// Infos:
// https://github.com/cypress-io/cypress-example-recipes/tree/master/examples/fundamentals__dynamic-tests
// Cannot dynamically create tests with cy.task
// https://github.com/cypress-io/cypress/issues/5418
// Ability to dynamically create tests while inside of a test
// https://github.com/cypress-io/cypress/issues/7757

/**
 * Configuration options for C8yPactRunner.
 */
export interface C8yPactRunnerOptions {
  /**
   * Filter for consumer name.
   */
  consumer?: string;
  /**
   * Filter for producer name.
   */
  producer?: string;
  /**
   * Filter for methods.
   */
  methods?: string[];
  /**
   * Authentication type for the runner. Supported values are `CookieAuth` and `BasicAuth`.
   */
  authType?: "CookieAuth" | "BasicAuth";
  /**
   * Path prefix filter for the runner.
   */
  paths?: string[];
}

/**
 * Runtime for C8yPact objects. A runner will create the tests dynamically based on
 * the pact objects information and rerun recorded requests.
 */
export interface C8yPactRunner {
  /**
   * Runs all pact objects. Will create the tests dynamically for each pact object.
   *
   * @param pacts Pact objects to run.
   * @param options Runner options.
   */
  run: (pacts: C8yPact[], options?: C8yPactRunnerOptions) => void;

  /**
   * Runs a single pact object. Needs to run within a test-case.
   *
   * @param pact Pact object to run.
   */
  runTest: (pact: C8yPact, options?: C8yPactRunnerOptions) => void;
}

/**
 * Default implementation of C8yPactRunner. Runtime for C8yPact objects that will
 * create the tests dynamically and rerun recorded requests. Supports Basic and Cookie based
 * authentication, id mapping, consumer and producer filtering and URL replacement.
 *
 * Use `C8Y_PACT_RUNNER_AUTH` to set the authentication type for the runner and overwrite
 * the authentication type detected in the pact records. Supported values are `CookieAuth` and `BasicAuth`.
 */
export class C8yDefaultPactRunner implements C8yPactRunner {
  constructor() {}

  protected idMapper: { [key: string]: string } = {};

  run(pacts: C8yPact[], options: C8yPactRunnerOptions = {}): void {
    this.idMapper = {};

    if (!_.isArray(pacts)) return;
    const tests: C8yPact[] = [];

    for (const pact of pacts) {
      const { info } = pact;
      if (!isPact(pact)) continue;

      if (
        _.isString(options.consumer) &&
        (_.isString(info?.consumer) ? info?.consumer : info?.consumer?.name) !==
          options.consumer
      ) {
        continue;
      }

      if (
        _.isString(options.producer) &&
        (_.isString(info?.producer) ? info?.consumer : info?.producer?.name) !==
          options.consumer
      ) {
        continue;
      }

      if (!info?.title) {
        pact.info.title = pact.id?.split("__");
      }
      tests.push(pact);
    }

    const testHierarchy = buildTestHierarchy<C8yPact>(
      tests,
      (item) => item.info.title ?? [item.id]
    );
    this.createTestsFromHierarchy(testHierarchy, options);
  }

  protected createTestsFromHierarchy(
    hierarchy: C8yTestHierarchyTree<C8yPact>,
    options: C8yPactRunnerOptions
  ): void {
    const keys = Object.keys(hierarchy);
    keys.forEach((key: string) => {
      const subTree = hierarchy[key];
      if (isPact(subTree)) {
        const annotations: Cypress.TestConfigOverrides = {
          tags: subTree.info?.tags,
        };

        beforeEach(() => {
          if (!Cypress.env("C8Y_TENANT")) {
            cy.getAuth().getTenantId({ ignorePact: true });
          }
        });

        it(key, annotations, () => {
          this.runTest(subTree, options);
        });
      } else {
        const that = this;
        context(key, function () {
          that.createTestsFromHierarchy(subTree, options);
        });
      }
    });
  }

  runTest(pact: C8yPact, options: C8yPactRunnerOptions = {}): void {
    Cypress.c8ypact.current = pact;
    this.idMapper = {};
    let currentAuth: C8yAuthOptions | undefined = undefined;

    const methods = options.methods?.map((m) => m.toLowerCase()) || [];
    for (const record of pact?.records || []) {
      if (
        record.request.method != null &&
        !_.isEmpty(methods) &&
        !methods.includes(record.request.method.toLowerCase())
      ) {
        continue;
      }

      if (record.request.url != null && !_.isEmpty(options.paths)) {
        const url = record.request.url;
        if (!options.paths?.some((p) => url.startsWith(p))) {
          continue;
        }
      }

      cy.then(() => {
        const url = this.createURL(record, pact.info);
        if (!url) {
          cy.log("Skipping request without URL.");
          return;
        }
        const clientFetchOptions = this.createFetchOptions(record, pact.info);

        if (clientFetchOptions.method.toLowerCase() === "post") {
          if (!clientFetchOptions.body) {
            cy.log("Skipping POST request without body: " + url);
            return;
          }
        }

        let users = to_array(record.auth?.userAlias || record.auth?.user).map(
          (item) => {
            if ((item || "").split("/").length > 1) {
              return item?.split("/")?.slice(1)?.join("/");
            } else {
              return item;
            }
          }
        );

        if (url === "/devicecontrol/deviceCredentials") {
          users = to_array("devicebootstrap");
        }

        if (users.length === 0) {
          users = [undefined];
        }

        const configKeys = [
          "skipClientAuthentication",
          "preferBasicAuth",
          "failOnStatusCode",
          "timeout",
        ];
        const strictMatching =
          Cypress.config().c8ypact?.strictMatching ??
          record.options?.strictMatching ??
          pact.info?.strictMatching ??
          Cypress.c8ypact.getConfigValue("strictMatching") ??
          true;

        const failOnStatusCode = (record.response?.status ?? 200) < 400;
        const cOpts: C8yClientOptions = {
          strictMatching,
          record,
          failOnStatusCode,
          // config keys from record override pact info values
          ..._.pick(pact.info, configKeys),
          ..._.pick(record.options, configKeys),
        };

        const responseFn = (response: Cypress.Response<any>) => {
          if (
            url === "/devicecontrol/deviceCredentials" &&
            response.status === 201
          ) {
            const { username, password } = response.body;
            if (username && password) {
              Cypress.env(`${username}_username`, username);
              Cypress.env(`${username}_password`, password);
            }
          }
          if (response.method === "POST") {
            const newId = response.body.id;
            if (newId && record.createdObject) {
              this.idMapper[record.createdObject] = newId;
            }
          }
        };

        const envAuth = Cypress.env("C8Y_PACT_RUNNER_AUTH");

        const isCookieAuth =
          (envAuth ?? record.authType()) === "CookieAuth" &&
          envAuth !== "BasicAuth";

        const isBasicAuth = (envAuth ?? record.authType()) === "BasicAuth";
        const f = (c: Client) => c.core.fetch(url, clientFetchOptions);

        users.forEach((user) => {
          (user ? cy.getAuth(user) : cy.getAuth()).then((auth) => {
            if (user !== "devicebootstrap" && isCookieAuth) {
              if (currentAuth == null || auth?.user !== currentAuth?.user) {
                cy.wrap(auth, { log: false }).login();
                currentAuth = auth;
              }
              cy.c8yclient(f, cOpts).then(responseFn);
            } else {
              if (isBasicAuth) {
                cy.wrap(auth, { log: false })
                  .c8yclient(f, cOpts)
                  .then(responseFn);
              } else {
                cy.c8yclient(f, cOpts).then(responseFn);
              }
            }
          });
        });
      });
    }
  }

  protected createHeader(pact: C8yPactRecord): any {
    const headers = _.omitBy(
      pact.request.headers || {},
      (v: any, k: string) =>
        k.toLowerCase() === "x-xsrf-token" ||
        k.toLowerCase() === "authorization"
    );
    return headers;
  }

  protected createFetchOptions(pact: C8yPactRecord, info: C8yPactInfo): any {
    const options: any = {
      method: pact.request.method || "GET",
      headers: this.createHeader(pact),
    };
    const body = pact.request.body;
    if (body) {
      if (_.isString(body)) {
        options.body = this.updateIds(body);
        options.body = this.updateURLs(options.body, info);
      } else if (_.isObject(body)) {
        let b = JSON.stringify(body);
        b = this.updateIds(b);
        b = this.updateURLs(b, info);
        options.body = b;
      }
    }
    return options;
  }

  protected createURL(
    pact: C8yPactRecord,
    info: C8yPactInfo
  ): string | undefined {
    let url = pact.request.url;
    if (info?.baseUrl && url?.includes(info.baseUrl)) {
      url = url.replace(info.baseUrl, "");
    }
    const baseUrl = getBaseUrlFromEnv();
    if (baseUrl && url?.includes(baseUrl)) {
      url = url.replace(baseUrl, "");
    }
    if (url) {
      url = this.updateIds(url);
    }
    return url;
  }

  protected updateURLs(value: string, info: C8yPactInfo): string {
    if (!value || !info) return value;
    let result = value;

    const tenantUrl = (
      baseUrl: C8yBaseUrl,
      tenant?: C8yTenant
    ): URL | undefined => {
      if (!baseUrl || !tenant) return undefined;
      try {
        const url = new URL(baseUrl);
        const instance = url.host.split(".")?.slice(1)?.join(".");
        url.host = `${tenant}.${instance}`;
        return url;
      } catch {
        // no-op
      }
      return undefined;
    };

    const baseUrl = getBaseUrlFromEnv();
    if (baseUrl && info.baseUrl) {
      const infoUrl = tenantUrl(info.baseUrl, info?.tenant);
      const url = tenantUrl(baseUrl, Cypress.env("C8Y_TENANT"));

      if (infoUrl && url) {
        const regexp = new RegExp(`${infoUrl.href}`, "g");
        result = result.replace(regexp, url.href);
      }

      if (getBaseUrlFromEnv() && info.baseUrl) {
        const regexp = new RegExp(`${info.baseUrl}`, "g");
        result = result.replace(regexp, baseUrl);
      }
    }
    if (info.tenant && Cypress.env("C8Y_TENANT")) {
      const regexp = new RegExp(`${info.tenant}`, "g");
      result = result.replace(regexp, Cypress.env("C8Y_TENANT"));
    }
    return result;
  }

  protected updateIds(value: string): string {
    if (!value || !this.idMapper) return value;
    let result = value;
    for (const currentId of Object.keys(this.idMapper)) {
      const regexp = new RegExp(`${currentId}`, "g");
      result = result.replace(regexp, this.idMapper[currentId]);
    }
    return result;
  }
}

export function getOptionsFromEnvironment(): C8yPactRunnerOptions {
  let methods = Cypress.env("C8Y_PACT_RUNNER_METHODS");
  if (methods != null) {
    if (_.isString(methods)) {
      methods = methods.split(",");
    }
    if (_.isArray(methods)) {
      methods = methods.map((m) => m.trim().toLowerCase());
    } else {
      methods = undefined;
    }
  }

  let paths = Cypress.env("C8Y_PACT_RUNNER_PATHS");
  if (paths != null) {
    if (_.isString(paths)) {
      paths = paths.split(",");
    }
    if (_.isArray(paths)) {
      paths = paths.map((p) => p.trim());
    } else {
      paths = undefined;
    }
  }

  let authType = Cypress.env(
    "C8Y_PACT_RUNNER_AUTH"
  ) as C8yPactRunnerOptions["authType"];
  if (
    authType &&
    !["basicauth", "cookieauth"].includes(authType.toLowerCase())
  ) {
    authType = undefined;
  }

  return {
    authType,
    methods,
    paths,
  };
}<|MERGE_RESOLUTION|>--- conflicted
+++ resolved
@@ -12,11 +12,7 @@
 } from "../../shared/c8ypact";
 import { getBaseUrlFromEnv } from "../utils";
 import { Client } from "@c8y/client";
-<<<<<<< HEAD
-import { buildTestHierarchy } from "cumulocity-cypress/shared/util";
-=======
-import { to_array } from "../../shared/util";
->>>>>>> 6417d5ee
+import { buildTestHierarchy, to_array } from "../../shared/util";
 
 const { _ } = Cypress;
 
