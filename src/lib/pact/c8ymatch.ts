import {
  C8yDefaultPactRecord,
  C8yPactInfo,
  C8yPactRecord,
  C8yPactMatcher,
  C8ySchemaMatcher,
  isPactError,
} from "../../shared/c8ypact";
import { C8yClientOptions, isCypressError } from "../../shared/c8yclient";
import { throwError } from "../utils";
import { C8yAjvSchemaMatcher } from "cumulocity-cypress/contrib/ajv";

const { _ } = Cypress;

declare global {
  namespace Cypress {
    interface Chainable {
      /**
       * Compares a given Cypress.Response object with a C8yPactRecord contract or a json schema.
       * match ing fails, an C8yPactError is thrown.
       *
       * @param response - A Cypress.Response object representing the HTTP response.
       * @param record - A C8yPactRecord object representing the contract.
       * @param info - An optional C8yPactInfo object that may contain additional information for processing the contract.
       * @param options - An optional C8yClientOptions object that may contain various options for the behavior of the c8ymatch function.
       */
      c8ymatch(
        response: Cypress.Response<any>,
        record: Partial<C8yPactRecord>,
        info?: Partial<C8yPactInfo>,
        options?: C8yClientOptions
      ): Cypress.Chainable<void>;
      c8ymatch(
        response: Cypress.Response<any>,
        schema: any
      ): Cypress.Chainable<void>;
    }
  }
}

type Matcher = C8yPactMatcher | C8ySchemaMatcher | undefined;
<<<<<<< HEAD

Cypress.Commands.add("c8ymatch", (response, pact, info = {}, options = {}) => {
  let matcher: Matcher = Cypress.c8ypact.matcher;
  if (!matcher && Cypress.c8ypact?.isEnabled() === true) return;

  if (!pact || !_.isObjectLike(pact)) {
    throwError(
      `Matching requires object or schema to match. Received: ${pact}`
    );
  }

  const isSchemaMatching = !("request" in pact) && !("response" in pact);
  if (isSchemaMatching) {
    matcher =
      options.schemaMatcher ||
      Cypress.c8ypact?.schemaMatcher ||
      new C8yAjvSchemaMatcher();
    options.failOnPactValidation = true;
  }
=======

Cypress.Commands.add("c8ymatch", (response, pact, info = {}, options = {}) => {
  let matcher: Matcher = Cypress.c8ypact.matcher;
  if (!matcher && Cypress.c8ypact?.isEnabled() === true) return;
>>>>>>> 83dc73f6

  const consoleProps: any = {
    response: response || null,
    matcher: matcher || null,
    options,
    info,
<<<<<<< HEAD
    isSchemaMatching,
=======
>>>>>>> 83dc73f6
  };
  const logger = Cypress.log({
    autoEnd: false,
    name: "c8ymatch",
    consoleProps: () => consoleProps,
    message: matcher?.constructor.name || "-",
  });

  if (!pact || !_.isObjectLike(pact)) {
    logger.end();
    throwError(
      `Matching requires object or schema to match. Received: ${pact}`
    );
  }

  const isSchemaMatching = !("request" in pact) && !("response" in pact);
  if (isSchemaMatching) {
    matcher =
      options.schemaMatcher ||
      Cypress.c8ypact?.schemaMatcher ||
      new C8yAjvSchemaMatcher();
    options.failOnPactValidation = true;
  }
  consoleProps.isSchemaMatching = isSchemaMatching;
  consoleProps.matcher = matcher;

  if (matcher == null) {
    logger.end();
    return;
  }

  try {
    let strictMatching: boolean =
      Cypress.c8ypact?.getConfigValue<boolean>("strictMatching") || true;
    if (options.strictMatching != null) {
      strictMatching = options.strictMatching;
    }

    if (isSchemaMatching) {
      const schema = pact;
      _.extend(consoleProps, { response }, { schema });
<<<<<<< HEAD
      matcher?.match(response.body, schema, strictMatching);
=======
      matcher.match(response.body, schema, strictMatching);
>>>>>>> 83dc73f6
    } else {
      const matchingProperties = ["request", "response"];
      const pactToMatch = _.pick(pact, matchingProperties);
      const responseAsRecord = _.pick(
        C8yDefaultPactRecord.from(response),
        matchingProperties
      );

      Cypress.c8ypact.preprocessor?.apply(responseAsRecord, info.preprocessor);
      _.extend(
        consoleProps,
        { responseAsRecord },
        { response },
        { pact: pactToMatch }
      );
      (matcher as C8yPactMatcher).match(responseAsRecord, pactToMatch, {
        strictMatching,
        loggerProps: consoleProps,
        schemaMatcher: Cypress.c8ypact.schemaMatcher,
      });
    }
  } catch (error: any) {
<<<<<<< HEAD
    if (options.failOnPactValidation === true) {
=======
    if (_.isFunction(Cypress.c8ypact.on?.matchingError)) {
      Cypress.c8ypact.on.matchingError(matcher, error, options);
    } else if (options.failOnPactValidation === true) {
>>>>>>> 83dc73f6
      if (isCypressError(error) || isPactError(error)) {
        throw error;
      } else {
        throwError(`Matching schema failed. Error: ${error}`);
      }
    }
  } finally {
    logger.end();
  }
});<|MERGE_RESOLUTION|>--- conflicted
+++ resolved
@@ -39,42 +39,16 @@
 }
 
 type Matcher = C8yPactMatcher | C8ySchemaMatcher | undefined;
-<<<<<<< HEAD
 
 Cypress.Commands.add("c8ymatch", (response, pact, info = {}, options = {}) => {
   let matcher: Matcher = Cypress.c8ypact.matcher;
   if (!matcher && Cypress.c8ypact?.isEnabled() === true) return;
-
-  if (!pact || !_.isObjectLike(pact)) {
-    throwError(
-      `Matching requires object or schema to match. Received: ${pact}`
-    );
-  }
-
-  const isSchemaMatching = !("request" in pact) && !("response" in pact);
-  if (isSchemaMatching) {
-    matcher =
-      options.schemaMatcher ||
-      Cypress.c8ypact?.schemaMatcher ||
-      new C8yAjvSchemaMatcher();
-    options.failOnPactValidation = true;
-  }
-=======
-
-Cypress.Commands.add("c8ymatch", (response, pact, info = {}, options = {}) => {
-  let matcher: Matcher = Cypress.c8ypact.matcher;
-  if (!matcher && Cypress.c8ypact?.isEnabled() === true) return;
->>>>>>> 83dc73f6
 
   const consoleProps: any = {
     response: response || null,
     matcher: matcher || null,
     options,
     info,
-<<<<<<< HEAD
-    isSchemaMatching,
-=======
->>>>>>> 83dc73f6
   };
   const logger = Cypress.log({
     autoEnd: false,
@@ -116,11 +90,7 @@
     if (isSchemaMatching) {
       const schema = pact;
       _.extend(consoleProps, { response }, { schema });
-<<<<<<< HEAD
-      matcher?.match(response.body, schema, strictMatching);
-=======
       matcher.match(response.body, schema, strictMatching);
->>>>>>> 83dc73f6
     } else {
       const matchingProperties = ["request", "response"];
       const pactToMatch = _.pick(pact, matchingProperties);
@@ -143,13 +113,9 @@
       });
     }
   } catch (error: any) {
-<<<<<<< HEAD
-    if (options.failOnPactValidation === true) {
-=======
     if (_.isFunction(Cypress.c8ypact.on?.matchingError)) {
       Cypress.c8ypact.on.matchingError(matcher, error, options);
     } else if (options.failOnPactValidation === true) {
->>>>>>> 83dc73f6
       if (isCypressError(error) || isPactError(error)) {
         throw error;
       } else {
