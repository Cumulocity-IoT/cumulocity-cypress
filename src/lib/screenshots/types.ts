--- conflicted
+++ resolved
@@ -271,21 +271,11 @@
   element?: string | ({ offset?: [number, number] } & Selectable);
   /**
    * The position to scroll to. The default is 'top'. Provide a string, an array of strings, or a number to scroll to a specific position.
-<<<<<<< HEAD
-   * @examples ["top", "bottom", "100px", ["top", "100px"], [0, 100], ["0%", "25%"]]
-   */
-  position?:
-    | CyPositionType
-    | string
-    | [string, string]
-    | number
-=======
    * @examples ["top", "bottom", ["top", "100px"], [0, 100], ["0%", "25%"]]
    */
   position?:
     | CyPositionType
     | [string, string]
->>>>>>> 84481966
     | [number, number];
 }
 
