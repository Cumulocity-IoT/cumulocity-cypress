--- conflicted
+++ resolved
@@ -1,9 +1,4 @@
 import { getAuthOptions, resetClient } from "../utils";
-<<<<<<< HEAD
-import { C8yAuthOptions, C8yAuthentication } from "../../shared/auth";
-
-export { C8yAuthOptions, C8yAuthentication };
-=======
 import {
   C8yAuthOptions,
   C8yAuthentication,
@@ -11,7 +6,6 @@
 } from "../../shared/auth";
 
 export { C8yAuthOptions, C8yAuthentication, isAuthOptions };
->>>>>>> 18258ff4
 
 declare global {
   namespace Cypress {
