import { getAuthOptions, resetClient } from "../utils";
<<<<<<< HEAD
import { C8yAuthOptions } from "../../shared/auth";
=======
import {
  C8yAuthOptions,
  C8yAuthentication,
  isAuthOptions,
} from "../../shared/auth";

export { C8yAuthOptions, C8yAuthentication, isAuthOptions };
>>>>>>> 18258ff4

declare global {
  namespace Cypress {
    interface Chainable extends ChainableWithState {
      /**
       * Get `C8yAuthOptions` from arguments or environment variables.
       *
       * @example
       * cy.getAuth("admin", "password").login();
       */
      getAuth(): Chainable<C8yAuthOptions>;
      getAuth(user: string): Chainable<C8yAuthOptions>;
      getAuth(user: string, password: string): Chainable<C8yAuthOptions>;
      getAuth(auth: C8yAuthOptions): Chainable<C8yAuthOptions>;

      /**
       * Use `C8yAuthOptions` for all commands of this library requiring authentication
       * within the current test context (it).
       *
       * @example
       * cy.useAuth("admin", "password");
       * cy.login();
       * cy.createUser(...);
       */
      useAuth(): Chainable<C8yAuthOptions>;
      useAuth(user: string): Chainable<C8yAuthOptions>;
      useAuth(user: string, password: string): Chainable<C8yAuthOptions>;
      useAuth(auth: C8yAuthOptions): Chainable<C8yAuthOptions>;
    }

    interface SuiteConfigOverrides {
      auth?: C8yAuthConfig;
    }

    interface TestConfigOverrides {
      auth?: C8yAuthConfig;
    }

    interface RuntimeConfigOptions {
      auth?: C8yAuthConfig;
    }
  }

  type C8yAuthConfig = string | C8yAuthOptions;

  type C8yAuthArgs =
    | [user: string]
    | [user: string, password: string]
    | [authOptions: C8yAuthOptions];
}

Cypress.Commands.add("getAuth", { prevSubject: "optional" }, (...args) => {
  const auth = getAuthOptions(...args);
  const consoleProps = {
    auth,
    arguments: args,
  };
  Cypress.log({
    name: "getAuth",
    message: `${auth ? auth.user : ""}`,
    consoleProps: () => consoleProps,
  });

  if (!auth) {
    throw new Error(
      `No valid C8yAuthOptions found for ${JSON.stringify(args)}.`
    );
  }

  return cy.wrap<C8yAuthOptions>(auth, { log: false });
});

Cypress.Commands.add("useAuth", { prevSubject: "optional" }, (...args) => {
  const auth = getAuthOptions(...args);
  const consoleProps = {
    auth,
    arguments: args,
  };
  Cypress.log({
    name: "useAuth",
    message: `${auth ? auth.user : ""}`,
    consoleProps: () => consoleProps,
  });
  if (auth) {
    const win: Cypress.AUTWindow = cy.state("window");
    win.localStorage.setItem("__auth", JSON.stringify(auth));
  } else {
    throw new Error(
      `No valid C8yAuthOptions found for ${JSON.stringify(args)}.`
    );
  }
  resetClient();

  return cy.wrap<C8yAuthOptions>(auth, { log: false });
});<|MERGE_RESOLUTION|>--- conflicted
+++ resolved
@@ -1,7 +1,4 @@
 import { getAuthOptions, resetClient } from "../utils";
-<<<<<<< HEAD
-import { C8yAuthOptions } from "../../shared/auth";
-=======
 import {
   C8yAuthOptions,
   C8yAuthentication,
@@ -9,7 +6,6 @@
 } from "../../shared/auth";
 
 export { C8yAuthOptions, C8yAuthentication, isAuthOptions };
->>>>>>> 18258ff4
 
 declare global {
   namespace Cypress {
