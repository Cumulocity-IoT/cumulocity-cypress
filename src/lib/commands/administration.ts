import { normalizedArgumentsWithAuth, throwError } from "../utils";
import {
  IUser,
  IApplication,
  ICurrentTenant,
  IDeviceCredentials,
} from "@c8y/client";
import { C8yAuthOptions } from "../../shared/auth";
import { C8yClientOptions } from "../../shared/c8yclient";
const { _ } = Cypress;

declare global {
  namespace Cypress {
    interface Chainable {
      /**
       * Create a new user in Cumulocity. Assigns requested permissions and subcribes to
       * applications with given names.
       *
       * Uses cy.c8yclient internally. Will fail if user already exists.
       *
       * Pass auth if required or call `cy.login()` before to use `XSRF-TOKEN`cookie for
       * authentication.
       *
       * @example
       * cy.createUser({
       *   userName: "newuser",
       *   password: "newpassword",
       *   email: "newuser@example.com",
       *   displayName: "New User",
       * });
       *
       * @param {C8yAuthOptions} authOptions the C8yAuthOptions authentication options including username and password
       * @param {IUser} userOptions the user options defining the user to be created
       * @param {string[]} permissions the permissions to be assigned to the user
       * @param {string[] | IApplication[]} applications the name of applications to subscribe the user to
       * @param {C8yClientOptions} c8yoptions the C8yClientOptions options passed to cy.c8yclient
       *
       * @returns {[C8yAuthOptions, string]} the auth options and id of the user created for chaining
       */
      createUser(
        ...args:
          | [
              authOptions: C8yAuthOptions,
              userOptions: IUser,
              permissions?: string[],
              applications?: string[] | IApplication[],
              c8yoptions?: C8yClientOptions
            ]
          | [
              userOptions: IUser,
              permissions?: string[],
              applications?: string[] | IApplication[],
              c8yoptions?: C8yClientOptions
            ]
      ): Chainable<Cypress.Response<IUser>>;

      /**
       * Delete a user from Cumulocity. Will automatically deal with response status codes
       * to check if the user was deleted or did not exist. Will return success in both cases.
       *
       * Pass auth if required or call `cy.login()` before to use `XSRF-TOKEN`cookie for
       * authentication.
       *
       * @example
       * cy.deleteUser("newuser");
       *
       * @param {C8yAuthOptions} authOptions the C8yAuthOptions authentication options including username and password
       * @param {string} username the name of the user to be deleted
       * @param {C8yClientOptions} c8yoptions the C8yClientOptions options passed to cy.c8yclient
       *
       * @returns {C8yAuthOptions} the auth options for chaining
       */
      deleteUser(
        ...args:
          | [username: string | IUser, c8yoptions?: C8yClientOptions]
          | [
              authOptions: C8yAuthOptions,
              username: string | IUser,
              c8yoptions?: C8yClientOptions
            ]
      ): Chainable<Cypress.Response<null>>;

      /**
       * Clear all roles currently assigned to a user.
       *
       * Pass auth if required or call `cy.login()` before to use `XSRF-TOKEN`cookie for
       * authentication.
       *
       * @example
       * cy.clearUserRoles("user");
       *
       * @param {C8yAuthOptions} authOptions the C8yAuthOptions authentication options including username and password
       * @param {string} username the name of the user to be deleted
       * @param {C8yClientOptions} c8yoptions the C8yClientOptions options passed to cy.c8yclient
       *
       * @returns {C8yAuthOptions} the auth options for chaining
       */
      clearUserRoles(
        ...args:
          | [username: string | IUser, c8yoptions?: C8yClientOptions]
          | [
              authOptions: C8yAuthOptions,
              username: string | IUser,
              c8yoptions?: C8yClientOptions
            ]
      ): Chainable<C8yAuthOptions>;

      /**
       * Assign roles to a user.
       *
       * Pass auth if required or call `cy.login()` before to use `XSRF-TOKEN`cookie for
       * authentication.
       *
       * @example
       * cy.assignUserRoles("user", ["role1", "role2"]);
       *
       * @param {C8yAuthOptions} authOptions the C8yAuthOptions authentication options including username and password
       * @param {string} username the name of the user to be deleted
       * @param {string[]} roles the roles to be assigned to the user
       * @param {C8yClientOptions} c8yoptions the C8yClientOptions options passed to cy.c8yclient
       *
       * @returns {C8yAuthOptions} the auth options for chaining
       */
      assignUserRoles(
        ...args:
          | [
              username: string | IUser,
              roles: string[],
              c8yoptions?: C8yClientOptions
            ]
          | [
              authOptions: C8yAuthOptions,
              username: string | IUser,
              roles: string[],
              c8yoptions?: C8yClientOptions
            ]
      ): Chainable<C8yAuthOptions>;

      /**
       * Gets information about the current tenant.
       *
       * If no authentication session cookie is used.
       *
       * @example
       * cy.getCurrentTenant();
       * cy.getAuth("admin").getCurrentTenant();
       *
       * @param {C8yAuthOptions} authOptions the C8yAuthOptions authentication options including username and password
       * @param {C8yClientOptions} c8yoptions the C8yClientOptions options passed to cy.c8yclient
       */
      getCurrentTenant(
        authOptions?: C8yAuthOptions,
        c8yoptions?: C8yClientOptions
      ): Chainable<Cypress.Response<ICurrentTenant>>;

      /**
       * Convenience getter for name of the current tenant.
       *
       * If no authentication session cookie is used.
       *
       * Tenant id is stored in C8Y_TENANT environment variable. C8Y_TENANT is used
       * internally and checked before quering current tenant for it's id.
       *
       * @example
       * cy.getTenantId();
       * cy.getAuth("admin").getTenantId();
       *
       * @param {C8yAuthOptions} options - The authentication options including username and password
       * @returns {Chainable<string>}
       */
      getTenantId(authOptions?: C8yAuthOptions): Chainable<string>;

      /**
       * Get Cumulocity system version. Requires bootstrap credentials.
       *
       * @param {C8yAuthOptions} options - The authentication options including username and password
       * @returns {Chainable<string>}
       */
      getSystemVersion(
        authOptions?: C8yAuthOptions,
        c8yoptions?: C8yClientOptions
      ): Chainable<string | undefined>;

      /**
       * Bootstrap device credentials. Doing the same as c.deviceRegistration.bootstrap(), but works
       * with getAuth(). Requires bootstrap credentials to be passed via getAuth().
       *
       * @example
       * cy.getAuth("devicebootstrap")
       *   .bootstrapDeviceCredentials(id)
       *   .useAuth()
       *
       * @param {C8yAuthOptions} options - The authentication options including username and password
       * @returns {Chainable<IDeviceCredentials | undefined>}
       */
      bootstrapDeviceCredentials(
        ...args:
          | [id: string | IUser, c8yoptions?: C8yClientOptions]
          | [
              authOptions: C8yAuthOptions,
              id: string,
              c8yoptions?: C8yClientOptions
            ]
      ): Chainable<IDeviceCredentials>;
    }
  }
}

Cypress.Commands.add("createUser", { prevSubject: "optional" }, (...args) => {
  const $args = normalizedArgumentsWithAuth(args);
  const [auth, userOptions, permissions, applications, clientOptions] = $args;

  const consoleProps: any = {
    auth: auth || null,
    userOptions: userOptions || null,
    permissions: permissions || null,
    applications: applications || null,
    clientOptions: clientOptions || null,
  };

  const logger = Cypress.log({
    name: "createUser",
    message: userOptions?.userName || null,
    consoleProps: () => consoleProps,
  });

  logger.end();
  if (!userOptions) {
    throw new Error("Missing argument. Requiring user options argument.");
  }

  // use cy.wrap(auth) to pass auth from createUser to c8yclient
  // note auth might be undefined which means c8yclient will choose auth.
  return cy
    .wrap(auth, { log: false })
    .c8yclient((c) => c.user.create(userOptions), clientOptions)
    .then((userResponse) => {
      const userId = userResponse.body.id;
      expect(userId).to.not.be.undefined;
      if (permissions && !_.isEmpty(permissions)) {
        consoleProps.permissions = permissions;
        cy.wrap(permissions, { log: false }).each((permission) => {
          cy.wrap(auth, { log: false }).c8yclient(
            [
              (c) =>
                c.core.fetch(
                  "/user/" + c.core.tenant + "/groupByName/" + permission
                ),
              (c, groupResponse) => {
                const childId = userResponse?.body?.self;
                const groupId = groupResponse?.body?.id;
                if (!childId || !groupId) {
                  throwError(
                    `Failed to add user ${childId} to group ${childId}.`
                  );
                }
                return c.userGroup.addUserToGroup(groupId, childId);
              },
            ],
            clientOptions
          );
        });
      }
      if (applications && !_.isEmpty(applications)) {
        consoleProps.applications = applications;
        cy.wrap(applications, { log: false }).each((appName) => {
          cy.wrap(auth, { log: false }).c8yclient(
            [
              (c) =>
                c.core.fetch("/application/applicationsByName/" + appName, {
                  headers: {
                    accept:
                      "application/vnd.com.nsn.cumulocity.applicationcollection+json",
                  },
                }),
              (c, applicationResponse) => {
                const applications =
                  applicationResponse?.body?.applications ||
                  applicationResponse?.body;
                if (!applications || _.isArrayLike(applications)) {
                  throwError(
                    `Application ${appName} not found. No or empty response.`
                  );
                }
                const apps = applications.map((a: any) => {
                  if (_.isString(a)) {
                    return {
                      type: "HOSTED",
                      id: a,
                    };
                  } else if (_.isObjectLike(a) && a.id) {
                    return _.pick(_.defaults(a, { type: "HOSTED" }), [
                      "id",
                      "type",
                    ]);
                  }
                  return undefined;
                });
                return c.user.update({ id: userId, applications: apps });
              },
            ],
            clientOptions
          );
        });
      }
      logger.end();
      return cy.wrap(userResponse);
    });
});

Cypress.Commands.add("deleteUser", { prevSubject: "optional" }, (...args) => {
  const $args = normalizedArgumentsWithAuth(args);
  const [auth, user, clientOptions] = $args;

  const options = { ...clientOptions, ...{ failOnStatusCode: false } };
  const username = _.isObjectLike(user) ? user.userName : user;
  const consoleProps = {
    auth: auth || null,
<<<<<<< HEAD
    clientOptions: options,
    user: user || null,
  };

  const message = _.isObjectLike(user) && user.userName ? user.userName : user;
  const logger = Cypress.log({
    name: "deleteUser",
    message,
=======
    clientOptions: options || null,
    user: user || null,
    username: username || null,
  };

  const logger = Cypress.log({
    autoEnd: false,
    name: "deleteUser",
>>>>>>> 83dc73f6
    consoleProps: () => consoleProps,
    autoEnd: false,
  });

<<<<<<< HEAD
  logger.end();
  if (!user || (_.isObjectLike(user) && !user.userName)) {
    return throwError(
      "Missing argument. Requiring IUser object with userName or username argument."
=======
  if (!username || !_.isString(username)) {
    logger.end();
    throwError(
      "Missing argument. deleteUser() requires IUser object with userName or username string argument."
>>>>>>> 83dc73f6
    );
  }

  return cy
    .wrap(auth, { log: false })
    .c8yclient((c) => c.user.delete(username), options)
    .then((deleteResponse) => {
      expect(deleteResponse.status).to.be.oneOf([204, 404]);
      logger.end();
      return cy.wrap(deleteResponse);
    });
});

Cypress.Commands.add(
  "clearUserRoles",
  { prevSubject: "optional" },
  (...args) => {
    const $args = normalizedArgumentsWithAuth(args);
    const [auth, user, clientOptions] = $args;

    const options = { ...clientOptions };
    const consoleProps: any = {
      auth: auth || null,
      clientOptions: options,
      user: user || null,
    };

    const userIdentifier =
      _.isObjectLike(user) && user.userName ? user.userName : user;
    const logger = Cypress.log({
      name: "clearUserRoles",
      message: userIdentifier,
      consoleProps: () => consoleProps,
      autoEnd: false,
    });

    if (!user || (_.isObjectLike(user) && !user.userName)) {
      return throwError(
        "Missing argument. Requiring IUser object with userName or username argument."
      );
    }

    return cy
      .wrap(auth, { log: false })
      .c8yclient((client) => client.user.detail(userIdentifier), options)
      .then((response) => {
        const assignedRoles: any = response.body.groups.references;
        consoleProps.assignedRoles = assignedRoles;
        if (!assignedRoles || assignedRoles.length === 0) {
          return cy.wrap<C8yAuthOptions>(auth, { log: false });
        }

        cy.wrap(assignedRoles, { log: false }).each((assingedRole: any) => {
          cy.wrap(auth, { log: false }).c8yclient(
            (client) =>
              client.userGroup.removeUserFromGroup(
                assingedRole.group.id,
                userIdentifier
              ),
            options
          );
        });

        logger.end();
        return cy.wrap<C8yAuthOptions>(auth, { log: false });
      });
  }
);

Cypress.Commands.add(
  "assignUserRoles",
  { prevSubject: "optional" },
  (...args) => {
    const $args = normalizedArgumentsWithAuth(args);
    const [auth, user, roles, clientOptions] = $args;

    const options = { ...clientOptions };
    const consoleProps = {
      auth: auth || null,
      user: user || null,
      roles: roles || null,
      clientOptions: options,
    };

    const userIdentifier =
      _.isObjectLike(user) && user?.userName ? user?.userName : user;

    const logger = Cypress.log({
      name: "assignUserRoles",
      message: userIdentifier,
      consoleProps: () => consoleProps,
      autoEnd: false,
    });

    logger.end();
    if (!user || (_.isObjectLike(user) && !user.userName)) {
      return throwError(
        "Missing argument. Requiring IUser object with userName or username argument."
      );
    }

    if (!roles || roles.length === 0) {
      return throwError(
        "Missing argument. Requiring an string array with roles."
      );
    }

    return cy
      .wrap(auth, { log: false })
      .c8yclient((client) => client.user.detail(userIdentifier), options)
      .then((response) => {
        cy.wrap(roles, { log: false }).each((role) => {
          cy.wrap(auth, { log: false }).c8yclient(
            [
              (client) =>
                client.core.fetch(
                  `/user/${client.core.tenant}/groupByName/${role}`
                ),
              (client, groupResponse) => {
                const childId = response?.body?.self;
                const groupId = groupResponse?.body?.id;
                if (childId == null || !groupId) {
                  throwError(
                    `Failed to add user ${childId} to group ${childId}.`
                  );
                }
                return client.userGroup.addUserToGroup(groupId, childId);
              },
            ],
            options
          );
        });

        return cy.wrap<C8yAuthOptions>(auth, { log: false });
      });
  }
);

Cypress.Commands.add(
  "getCurrentTenant",
  { prevSubject: "optional" },
  (...args) => {
    const $args = normalizedArgumentsWithAuth(args);
    const [auth, clientOptions] = $args;

    const consoleProps = {
      auth,
      clientOptions,
    };
    Cypress.log({
      name: "getCurrentTenant",
      consoleProps: () => consoleProps,
    });

    consoleProps.auth = auth;
    cy.wrap(auth, { log: false }).c8yclient(
      (c) => c.tenant.current(),
      clientOptions
    );
  }
);

Cypress.Commands.add("getTenantId", { prevSubject: "optional" }, (...args) => {
  const $args = normalizedArgumentsWithAuth(args);
  const [auth] = $args;
  const consoleProps: any = {
    auth,
  };

  Cypress.log({
    name: "getTenantId",
    consoleProps: () => consoleProps,
  });
  consoleProps.auth = auth;

  if (Cypress.env("C8Y_TENANT") && !auth.tenant) {
    consoleProps.env = Cypress.env("C8Y_TENANT");
    return cy.wrap<string>(Cypress.env("C8Y_TENANT"));
  }

  cy.wrap(auth, { log: false })
    .c8yclient()
    .then((c) => {
      expect(c.core.tenant).to.not.be.undefined;
      Cypress.env("C8Y_TENANT", c.core.tenant);
      cy.wrap(c.core.tenant);
    });
});

Cypress.Commands.add(
  "getSystemVersion",
  { prevSubject: "optional" },
  (...args) => {
    const $args = normalizedArgumentsWithAuth(args);
    const [auth, clientOptions] = $args;

    const consoleProps: any = {
      auth,
      clientOptions,
    };
    Cypress.log({
      name: "getSystemVersion",
      consoleProps: () => consoleProps,
    });

    consoleProps.auth = auth;

    cy.wrap(auth, { log: false })
      .c8yclient((c) => c.core.fetch("/tenant/system/options"), clientOptions)
      .then((systemOptions) => {
        const options = systemOptions.body && systemOptions.body.options;
        consoleProps.systemOptions = options;
        if (options) {
          const versionOptions: any[] = options.filter(
            (o: any) => o.category === "system" && o.key === "version"
          );
          if (!_.isEmpty(versionOptions)) {
            const version: string = _.first(versionOptions).value;
            Cypress.env("C8Y_VERSION", version);
            return cy.wrap(version);
          }
        }
        cy.wrap(undefined);
      });
  }
);

Cypress.Commands.add(
  "bootstrapDeviceCredentials",
  { prevSubject: "optional" },
  (...args) => {
    const $args = normalizedArgumentsWithAuth(args);
    const [auth, id, clientOptions] = $args;

    const consoleProps: any = {
      auth,
      clientOptions,
    };
    Cypress.log({
      name: "bootstrapDeviceCredentials",
      id,
      consoleProps: () => consoleProps,
    });

    consoleProps.auth = auth;

    const success = 201;
    const failure = 404;

    cy.wrap(auth, { log: false })
      .c8yclientf(
        (c) =>
          c.core.fetch("/devicecontrol/deviceCredentials", {
            method: "POST",
            headers: {
              accept:
                "application/vnd.com.nsn.cumulocity.devicecredentials+json",
            },
            body: JSON.stringify({ id }),
          }),
        clientOptions
      )
      .then((response) => {
        expect(response.status).to.be.oneOf([success, failure]);
        let result: IDeviceCredentials | undefined = undefined;
        if (
          response.status === success &&
          response.body &&
          response.body.username
        ) {
          result = response.body;
        }
        consoleProps.Yielded = result;
        cy.wrap(result);
      });
  }
);<|MERGE_RESOLUTION|>--- conflicted
+++ resolved
@@ -316,16 +316,6 @@
   const username = _.isObjectLike(user) ? user.userName : user;
   const consoleProps = {
     auth: auth || null,
-<<<<<<< HEAD
-    clientOptions: options,
-    user: user || null,
-  };
-
-  const message = _.isObjectLike(user) && user.userName ? user.userName : user;
-  const logger = Cypress.log({
-    name: "deleteUser",
-    message,
-=======
     clientOptions: options || null,
     user: user || null,
     username: username || null,
@@ -334,22 +324,13 @@
   const logger = Cypress.log({
     autoEnd: false,
     name: "deleteUser",
->>>>>>> 83dc73f6
     consoleProps: () => consoleProps,
-    autoEnd: false,
   });
 
-<<<<<<< HEAD
-  logger.end();
-  if (!user || (_.isObjectLike(user) && !user.userName)) {
-    return throwError(
-      "Missing argument. Requiring IUser object with userName or username argument."
-=======
   if (!username || !_.isString(username)) {
     logger.end();
     throwError(
       "Missing argument. deleteUser() requires IUser object with userName or username string argument."
->>>>>>> 83dc73f6
     );
   }
 
