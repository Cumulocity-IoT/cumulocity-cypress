{
  "extends": "../tsconfig.json",
  "compilerOptions": {
    "rootDir": ".",
    "resolveJsonModule": true,
    "lib": ["dom", "dom.iterable", "ES2020"],
<<<<<<< HEAD
    "types": ["cypress", "node", "semver", "cookie-parser", "debug", "cosmiconfig"],
=======
    "types": ["cypress", "node", "semver", "cookie-parser", "debug"],
>>>>>>> 83dc73f6
    "outDir": "../dist/",
    "allowSyntheticDefaultImports": true
  },
  "exclude": ["**/*.spec.ts", "**/*.spec.tsx"]
}<|MERGE_RESOLUTION|>--- conflicted
+++ resolved
@@ -4,11 +4,7 @@
     "rootDir": ".",
     "resolveJsonModule": true,
     "lib": ["dom", "dom.iterable", "ES2020"],
-<<<<<<< HEAD
-    "types": ["cypress", "node", "semver", "cookie-parser", "debug", "cosmiconfig"],
-=======
     "types": ["cypress", "node", "semver", "cookie-parser", "debug"],
->>>>>>> 83dc73f6
     "outDir": "../dist/",
     "allowSyntheticDefaultImports": true
   },
