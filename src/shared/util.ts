--- conflicted
+++ resolved
@@ -118,7 +118,6 @@
 }
 
 /**
-<<<<<<< HEAD
  * Converts a value to an array. If the value is an array, it is returned as is.
  * @param value The value to convert to an array
  * @returns The value as an array if it is not already an array
@@ -164,13 +163,4 @@
     }
   });
   return tree;
-=======
- * Maps a value to an array if it is not already an array.
- * @param value The value to map to an array
- * @returns The value as an array
- */
-export function to_array<T>(value: T | T[]): T[] {
-  if (value == null) return [];
-  return _.isArray(value) ? value : [value];
->>>>>>> 6417d5ee
 }