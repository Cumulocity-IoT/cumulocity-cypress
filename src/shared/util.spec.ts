--- conflicted
+++ resolved
@@ -2,13 +2,9 @@
   buildTestHierarchy,
   get_i,
   sanitizeStringifiedObject,
-<<<<<<< HEAD
   shortestUniquePrefixes,
-  toBoolean,
-=======
   to_array,
   to_boolean,
->>>>>>> 8fc41b6a
   toSensitiveObjectKeyPath,
 } from "./util";
 
@@ -213,64 +209,62 @@
     });
   });
 
-<<<<<<< HEAD
-    describe("shortestUniquePrefixes", () => {
-      it("should return an empty array for empty input", () => {
-        const result = shortestUniquePrefixes([]);
-        expect(result).toEqual([]);
-      });
-  
-      it("should return an empty string for an empty word", () => {
-        const result = shortestUniquePrefixes([""]);
-        expect(result).toEqual([""]);
-      });
-  
-      it("should return empty strings for multiple empty words", () => {
-        const result = shortestUniquePrefixes(["", "", ""]);
-        expect(result).toEqual(["", "", ""]);
-      });
-  
-      it("should return the first character for a single word input", () => {
-        const result = shortestUniquePrefixes(["test"]);
-        expect(result).toEqual(["t"]);
-      });
-  
-      it("should return first characters for completely different words", () => {
-        const result = shortestUniquePrefixes(["apple", "banana", "cherry"]);
-        expect(result).toEqual(["a", "b", "c"]);
-      });
-  
-      it("should find the shortest unique prefixes for words with common prefixes", () => {
-        const result = shortestUniquePrefixes([
-          "apple",
-          "application",
-          "apartment",
-        ]);
-        expect(result).toEqual(["apple", "appli", "apa"]);
-      });
-  
-      it("should handle words where one is a prefix of another", () => {
-        const result = shortestUniquePrefixes(["test", "test", "testing"]);
-        expect(result).toEqual(["test", "test", "testi"]);
-      });
-  
-      it("should not add prefixes for duplicate words", () => {
-        const result = shortestUniquePrefixes(["same", "same", "different"]);
-        expect(result).toEqual(["same", "same", "d"]);
-      });
-  
-      it("should handle complex combinations", () => {
-        const result = shortestUniquePrefixes(["dog", "doll", "donut", "cat"]);
-        expect(result).toEqual(["dog", "dol", "don", "c"]);
-      });
-  
-      it("should handle case sensitivity", () => {
-        const result = shortestUniquePrefixes(["Test", "test"]);
-        expect(result).toEqual(["T", "t"]);
-      });
-    });
-  
-=======
+  describe("shortestUniquePrefixes", () => {
+    it("should return an empty array for empty input", () => {
+      const result = shortestUniquePrefixes([]);
+      expect(result).toEqual([]);
+    });
+
+    it("should return an empty string for an empty word", () => {
+      const result = shortestUniquePrefixes([""]);
+      expect(result).toEqual([""]);
+    });
+
+    it("should return empty strings for multiple empty words", () => {
+      const result = shortestUniquePrefixes(["", "", ""]);
+      expect(result).toEqual(["", "", ""]);
+    });
+
+    it("should return the first character for a single word input", () => {
+      const result = shortestUniquePrefixes(["test"]);
+      expect(result).toEqual(["t"]);
+    });
+
+    it("should return first characters for completely different words", () => {
+      const result = shortestUniquePrefixes(["apple", "banana", "cherry"]);
+      expect(result).toEqual(["a", "b", "c"]);
+    });
+
+    it("should find the shortest unique prefixes for words with common prefixes", () => {
+      const result = shortestUniquePrefixes([
+        "apple",
+        "application",
+        "apartment",
+      ]);
+      expect(result).toEqual(["apple", "appli", "apa"]);
+    });
+
+    it("should handle words where one is a prefix of another", () => {
+      const result = shortestUniquePrefixes(["test", "test", "testing"]);
+      expect(result).toEqual(["test", "test", "testi"]);
+    });
+
+    it("should not add prefixes for duplicate words", () => {
+      const result = shortestUniquePrefixes(["same", "same", "different"]);
+      expect(result).toEqual(["same", "same", "d"]);
+    });
+
+    it("should handle complex combinations", () => {
+      const result = shortestUniquePrefixes(["dog", "doll", "donut", "cat"]);
+      expect(result).toEqual(["dog", "dol", "don", "c"]);
+    });
+
+    it("should handle case sensitivity", () => {
+      const result = shortestUniquePrefixes(["Test", "test"]);
+      expect(result).toEqual(["T", "t"]);
+    });
+  });
+
   describe("to_array", () => {
     it("should return undefined if input is null", () => {
       expect(to_array(null as any)).toBeUndefined();
@@ -290,7 +284,7 @@
     it("should return array if input is an object", () => {
       const result = to_array({ test: "test" });
       expect(result).toEqual([{ test: "test" }]);
-    });    
+    });
   });
 
   describe("buildTestHierarchy", () => {
@@ -399,5 +393,4 @@
       expect(tree).toEqual({});
     });
   });
->>>>>>> 8fc41b6a
 });