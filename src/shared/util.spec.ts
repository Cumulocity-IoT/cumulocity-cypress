--- conflicted
+++ resolved
@@ -3,11 +3,7 @@
   get_i,
   sanitizeStringifiedObject,
   to_array,
-<<<<<<< HEAD
   to_boolean,
-=======
-  toBoolean,
->>>>>>> 6417d5ee
   toSensitiveObjectKeyPath,
 } from "./util";
 
@@ -213,23 +209,25 @@
   });
 
   describe("to_array", () => {
-<<<<<<< HEAD
-    it("should return undefined if value is undefined", () => {
-      const result = to_array(undefined);
-      expect(result).toBeUndefined();
-    });
-
-    it("should return value if it is already an array", () => {
-      const value = [1, 2, 3];
-      const result = to_array(value);
-      expect(result).toBe(value);
-    });
-
-    it("should return value as an array", () => {
-      const value = 1;
-      const result = to_array(value);
-      expect(result).toEqual([1]);
-    });
+    it("should return empty array if input is null", () => {
+      expect(to_array(null as any)).toEqual([]);
+      expect(to_array(undefined as any)).toEqual([]);
+    });
+
+    it("should return array if input is not an array", () => {
+      const result = to_array("test" as any);
+      expect(result).toEqual(["test"]);
+    });
+
+    it("should return array if input is an array", () => {
+      const result = to_array(["test"]);
+      expect(result).toEqual(["test"]);
+    });
+
+    it("should return array if input is an object", () => {
+      const result = to_array({ test: "test" });
+      expect(result).toEqual([{ test: "test" }]);
+    });    
   });
 
   describe("buildTestHierarchy", () => {
@@ -336,26 +334,6 @@
       ];
       const tree = buildTestHierarchy(objects, (obj) => []);
       expect(tree).toEqual({});
-=======
-    it("should return empty array if input is null", () => {
-      expect(to_array(null as any)).toEqual([]);
-      expect(to_array(undefined as any)).toEqual([]);
-    });
-
-    it("should return array if input is not an array", () => {
-      const result = to_array("test" as any);
-      expect(result).toEqual(["test"]);
-    });
-
-    it("should return array if input is an array", () => {
-      const result = to_array(["test"]);
-      expect(result).toEqual(["test"]);
-    });
-
-    it("should return array if input is an object", () => {
-      const result = to_array({ test: "test" });
-      expect(result).toEqual([{ test: "test" }]);
->>>>>>> 6417d5ee
     });
   });
 });