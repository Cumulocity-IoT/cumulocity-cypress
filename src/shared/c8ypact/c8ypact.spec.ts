/// <reference types="jest" />

import { C8yDefaultPact } from "./c8ydefaultpact";
import {
  C8yDefaultPactRecord,
  C8yPact,
  C8yPactModeValues,
  getEnvVar,
  isPact,
  isPactError,
  isPactRecord,
<<<<<<< HEAD
  pactId,
  validatePactMode,
=======
  isValidPactId,
  pactId,
>>>>>>> 4ebb9763
} from "./c8ypact";

describe("c8ypact", () => {
  describe("pactId", function () {
    it("generate id for string", function () {
      expect(pactId("test")).toBe("test");
      expect(pactId("test test")).toBe("test_test");
      expect(pactId("test    test")).toBe("test_test");
<<<<<<< HEAD
    });

    it("remove special characters", function () {
      expect(pactId("test@#$%^&*()_+")).toBe("test");
      expect(pactId("test@#$%^&*()_+ test")).toBe("test_test");
=======
      expect(pactId("test_test")).toBe("test_test");
      expect(pactId("_test_test_")).toBe("_test_test_");
    });

    it("remove special characters", function () {
      expect(pactId("test@#$%^&*()+")).toBe("test");
      // special handling of _
      // as value is split to words which are joined by _, there might be multiple _ in a row
      expect(pactId("test@#$%^&*()_+")).toBe("test__");
      expect(pactId("test@#$%^&*()_+ test")).toBe("test___test");
>>>>>>> 4ebb9763
    });

    it("should not split numbers", function () {
      expect(pactId("c8ypact")).toBe("c8ypact");
      expect(pactId("c8ypact test")).toBe("c8ypact_test");
    });

    it("deburrs string", function () {
      expect(pactId("tést")).toBe("test");
      expect(pactId("tést tèst")).toBe("test_test");
    });

    it("trims id string", function () {
      expect(pactId(" test ")).toBe("test");
      expect(pactId(" test test ")).toBe("test_test");
      expect(pactId(["  test  ", "  test"])).toBe("test__test");
    });

    it("generate id for array of strings", function () {
      expect(pactId(["test", "test"])).toBe("test__test");
      expect(pactId(["test", "test test"])).toBe("test__test_test");
    });

<<<<<<< HEAD
    it("undefined and null", function () {
=======
    it("should return undefined for undefined or null", function () {
>>>>>>> 4ebb9763
      expect(pactId(undefined as any)).toBe(undefined);
      expect(pactId(null as any)).toBe(null);
    });

<<<<<<< HEAD
    it("generate id for object", function () {
=======
    it("should return undefined for objects", function () {
>>>>>>> 4ebb9763
      expect(pactId({ test: "test" } as any)).toBe(undefined);
      expect(pactId({ test: "test", test2: "test" } as any)).toBe(undefined);
    });

    it("should not change valid ids", function () {
      expect(pactId("test")).toBe("test");
      expect(pactId("test_test")).toBe("test_test");
      expect(pactId("test__test")).toBe("test__test");
<<<<<<< HEAD
=======

>>>>>>> 4ebb9763
      const x = "c8ypact__c8ypact_record_and_load__should_record_c8ypacts";
      expect(pactId(x)).toBe(x);
    });
  });

<<<<<<< HEAD
=======
  describe("isValidPactId", function () {
    it("valid pact ids", function () {
      expect(isValidPactId("test")).toBe(true);
      expect(isValidPactId("test_test")).toBe(true);
      expect(isValidPactId("test__test")).toBe(true);
      expect(isValidPactId("test__test2__test_test3_test4")).toBe(true);
      expect(isValidPactId("test__test_")).toBe(true); // underscore is valid character
    });

    it("invalid pact ids", function () {
      expect(isValidPactId("test*#")).toBe(false);
      expect(isValidPactId("test test")).toBe(false);
      expect(isValidPactId("tést")).toBe(false);
    });
  });

>>>>>>> 4ebb9763
  describe("isPactRecord", function () {
    it("isPactRecord validates undefined", function () {
      expect(isPactRecord(undefined)).toBe(false);
    });

    it("isPactRecord validates pact object", function () {
      const pact = {
        response: {
          status: 201,
          isOkStatusCode: true,
        },
        request: {
          url: "http://localhost:8080/inventory/managedObjects/1?withChildren=false",
        },
        toCypressResponse: () => true,
      };
      expect(isPactRecord(pact)).toBe(true);
    });

    it("isPactRecord validates C8yDefaultPactRecord", function () {
      const pact = {
        response: {
          status: 201,
          isOkStatusCode: true,
        },
        request: {
          url: "http://localhost:8080/inventory/managedObjects/1?withChildren=false",
        },
      };
      const record = new C8yDefaultPactRecord(pact.request, pact.response, {});
      expect(isPactRecord(record)).toBe(true);
      expect(record.toCypressResponse()).not.toBe(null);
    });
  });

  describe("isPact", function () {
    it("isPact validates undefined", function () {
      expect(isPact(undefined)).toBe(false);
    });

    it("isPact validates pact object", function () {
      const pact: C8yPact = new C8yDefaultPact(
        [
          new C8yDefaultPactRecord(
            {
              url: "http://localhost:8080/inventory/managedObjects/1?withChildren=false",
            },
            {
              status: 201,
              isOkStatusCode: true,
            },
            {},
            { user: "test" }
          ),
        ],
        {
          id: "testid",
          baseUrl: "http://localhost:8080",
        },
        "test"
      );
      expect(isPact(pact)).toBe(true);
    });

    it("isPact validates records to be C8yDefaultPactRecord", function () {
      const pact: C8yPact = new C8yDefaultPact(
        [
          // @ts-expect-error
          {
            response: {
              status: 201,
              isOkStatusCode: true,
            },
            request: {
              url: "http://localhost:8080/inventory/managedObjects/1?withChildren=false",
            },
          },
        ],
        {
          baseUrl: "http://localhost:8080",
        },
        "test"
      );
      expect(isPact(pact)).toBe(false);
    });
  });

  describe("isPactError", function () {
    it("isPactError validates error object with name C8yPactError", function () {
      const error = new Error("test");
      error.name = "C8yPactError";
      expect(isPactError(error)).toBe(true);
    });

    it("isPactError does not validate error with wrong name", function () {
      const error = new Error("test");
      expect(isPactError(error)).toBe(false);
    });

    it("isPactError does not validate undefined and empty", function () {
      expect(isPactError(undefined)).toBe(false);
      expect(isPactError(null)).toBe(false);
      expect(isPactError({})).toBe(false);
    });
  });

  describe("getEnvVar", () => {
    it("getEnvVar should return value for same key", () => {
      process.env.MY_VARIABLE = "my value";
      const result = getEnvVar("MY_VARIABLE");
      expect(result).toBe("my value");
    });

    it("getEnvVar should return value for camelCase key", () => {
      process.env.myVariable = "my value";
      const result = getEnvVar("MY_VARIABLE");
      expect(result).toBe("my value");
    });

    it("getEnvVar should return value for key with Cypress_ prefix", () => {
      process.env.CYPRESS_MY_VARIABLE = "my value";
      const result = getEnvVar("MY_VARIABLE");
      expect(result).toBe("my value");
    });

    it("getEnvVar should return value for key with C8Y_ prefix", () => {
      process.env.MY_VARIABLE = "my value";
      const result = getEnvVar("C8Y_MY_VARIABLE");
      expect(result).toBe("my value");
    });

    it("getEnvVar should return value for key with CYPRESS_ prefix and camel case variable", () => {
      process.env.CYPRESS_myVariable = "my value";
      const result = getEnvVar("MY_VARIABLE");
      expect(result).toBe("my value");
    });

    it("getEnvVar should return value for key with CYPRESS_ with removing C8Y_", () => {
      process.env.CYPRESS_MY_VARIABLE = "my value";
      const result = getEnvVar("C8Y_MY_VARIABLE");
      expect(result).toBe("my value");
    });

    it("getEnvVar should camelcase C8Y prefix as c8y", () => {
      process.env.CYPRESS_c8yPactMode = "my value";
      const result = getEnvVar("C8Y_PACT_MODE");
      expect(result).toBe("my value");
    });
  });

  describe("validatePactMode", () => {
    it("validatePactMode should not throw for valid mode", () => {
      expect(() => {
        validatePactMode("record");
      }).not.toThrow();
    });

    it("validatePactMode should not throw for null or undefined", () => {
      expect(() => {
        validatePactMode(null as any);
      }).not.toThrow();

      expect(() => {
        validatePactMode(undefined);
      }).not.toThrow();
    });

    it("validatePactMode should lowercase value", () => {
      expect(() => {
        validatePactMode("ReCORd");
      }).not.toThrow();
    });

    it("validatePactMode should throw for not string value", () => {
      expect(() => {
        validatePactMode({} as any);
      }).toThrowError(
        `Unsupported pact mode: "${{}.toString()}". Supported values are: ${Object.values(
          C8yPactModeValues
        ).join(", ")}`
      );
    });

    it("validatePactMode should throw for invalid mode", () => {
      expect(() => {
        validatePactMode("invalid");
      }).toThrowError(
        `Unsupported pact mode: "invalid". Supported values are: ${Object.values(
          C8yPactModeValues
        ).join(", ")}`
      );
    });
  });
});<|MERGE_RESOLUTION|>--- conflicted
+++ resolved
@@ -9,13 +9,9 @@
   isPact,
   isPactError,
   isPactRecord,
-<<<<<<< HEAD
+  isValidPactId,
   pactId,
   validatePactMode,
-=======
-  isValidPactId,
-  pactId,
->>>>>>> 4ebb9763
 } from "./c8ypact";
 
 describe("c8ypact", () => {
@@ -24,13 +20,6 @@
       expect(pactId("test")).toBe("test");
       expect(pactId("test test")).toBe("test_test");
       expect(pactId("test    test")).toBe("test_test");
-<<<<<<< HEAD
-    });
-
-    it("remove special characters", function () {
-      expect(pactId("test@#$%^&*()_+")).toBe("test");
-      expect(pactId("test@#$%^&*()_+ test")).toBe("test_test");
-=======
       expect(pactId("test_test")).toBe("test_test");
       expect(pactId("_test_test_")).toBe("_test_test_");
     });
@@ -41,7 +30,6 @@
       // as value is split to words which are joined by _, there might be multiple _ in a row
       expect(pactId("test@#$%^&*()_+")).toBe("test__");
       expect(pactId("test@#$%^&*()_+ test")).toBe("test___test");
->>>>>>> 4ebb9763
     });
 
     it("should not split numbers", function () {
@@ -65,20 +53,12 @@
       expect(pactId(["test", "test test"])).toBe("test__test_test");
     });
 
-<<<<<<< HEAD
-    it("undefined and null", function () {
-=======
     it("should return undefined for undefined or null", function () {
->>>>>>> 4ebb9763
       expect(pactId(undefined as any)).toBe(undefined);
       expect(pactId(null as any)).toBe(null);
     });
 
-<<<<<<< HEAD
-    it("generate id for object", function () {
-=======
     it("should return undefined for objects", function () {
->>>>>>> 4ebb9763
       expect(pactId({ test: "test" } as any)).toBe(undefined);
       expect(pactId({ test: "test", test2: "test" } as any)).toBe(undefined);
     });
@@ -87,17 +67,11 @@
       expect(pactId("test")).toBe("test");
       expect(pactId("test_test")).toBe("test_test");
       expect(pactId("test__test")).toBe("test__test");
-<<<<<<< HEAD
-=======
-
->>>>>>> 4ebb9763
       const x = "c8ypact__c8ypact_record_and_load__should_record_c8ypacts";
       expect(pactId(x)).toBe(x);
     });
   });
 
-<<<<<<< HEAD
-=======
   describe("isValidPactId", function () {
     it("valid pact ids", function () {
       expect(isValidPactId("test")).toBe(true);
@@ -114,7 +88,6 @@
     });
   });
 
->>>>>>> 4ebb9763
   describe("isPactRecord", function () {
     it("isPactRecord validates undefined", function () {
       expect(isPactRecord(undefined)).toBe(false);
