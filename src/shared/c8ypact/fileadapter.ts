--- conflicted
+++ resolved
@@ -89,7 +89,8 @@
   savePact(pact: C8yPact | Pick<C8yPact, C8yPactSaveKeys>): void {
     this.createFolderRecursive(this.folder, true);
     const file = path.join(this.folder, `${pact.id}.json`);
-<<<<<<< HEAD
+    log(`savePact() - ${file}`);
+
     try {
       fs.writeFileSync(
         file,
@@ -119,21 +120,6 @@
             : cache.push(value) && value
           : value,
       indent
-=======
-    log(`savePact() - ${file}`);
-    fs.writeFileSync(
-      file,
-      JSON.stringify(
-        {
-          id: pact.id,
-          info: pact.info,
-          records: pact.records,
-        },
-        undefined,
-        2
-      ),
-      "utf-8"
->>>>>>> 385f95e0
     );
     cache = [];
     return retVal;
