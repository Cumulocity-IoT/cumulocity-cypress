--- conflicted
+++ resolved
@@ -92,12 +92,8 @@
       log(`loadPact() - folder ${this.folder} does not exist`);
       return null;
     }
-<<<<<<< HEAD
-    const file = path.join(this.folder, `${pactId(id)}.json`);
-=======
 
     const file = path.join(this.folder, `${pId}.json`);
->>>>>>> 4ebb9763
     if (fs.existsSync(file)) {
       const pact = fs.readFileSync(file, "utf-8");
       log(`loadPact() - ${file} loaded`);
@@ -114,9 +110,6 @@
 
   savePact(pact: C8yPact | Pick<C8yPact, C8yPactSaveKeys>): void {
     this.createFolderRecursive(this.folder);
-<<<<<<< HEAD
-    const file = path.join(this.folder, `${pactId(pact.id)}.json`);
-=======
     const pId = pactId(pact.id);
     if (pId == null) {
       log(`savePact() - invalid pact id ${pact.id} -> ${pId}`);
@@ -124,7 +117,6 @@
     }
 
     const file = path.join(this.folder, `${pId}.json`);
->>>>>>> 4ebb9763
     log(`savePact() - write ${file} (${pact.records?.length || 0} records)`);
 
     try {
@@ -145,11 +137,7 @@
     }
   }
 
-<<<<<<< HEAD
-  safeStringify(obj: any, indent = 2) {
-=======
   protected safeStringify(obj: any, indent = 2) {
->>>>>>> 4ebb9763
     let cache: any[] = [];
     const retVal = JSON.stringify(
       obj,
@@ -166,16 +154,12 @@
   }
 
   deletePact(id: string): void {
-<<<<<<< HEAD
-    const filePath = path.join(this.folder, `${pactId(id)}.json`);
-=======
     const pId = pactId(id);
     if (pId == null) {
       log(`deletePact() - invalid pact id ${id} -> ${pId}`);
       return;
     }
     const filePath = path.join(this.folder, `${pId}.json`);
->>>>>>> 4ebb9763
     if (fs.existsSync(filePath)) {
       fs.unlinkSync(filePath);
       log(`deletePact() - deleted ${filePath}`);
