--- conflicted
+++ resolved
@@ -93,8 +93,7 @@
   }
 
   savePact(pact: C8yPact | Pick<C8yPact, C8yPactSaveKeys>): void {
-<<<<<<< HEAD
-    this.createFolderRecursive(this.folder, true);
+    this.createFolderRecursive(this.folder);
     const file = path.join(this.folder, `${pactId(pact.id)}.json`);
     log(`savePact() - write ${file} (${pact.records?.length || 0} records)`);
 
@@ -127,23 +126,6 @@
             : cache.push(value) && value
           : value,
       indent
-=======
-    this.createFolderRecursive(this.folder);
-    const file = path.join(this.folder, `${pact.id}.json`);
-    log(`savePact() - ${file}`);
-    fs.writeFileSync(
-      file,
-      JSON.stringify(
-        {
-          id: pact.id,
-          info: pact.info,
-          records: pact.records,
-        },
-        undefined,
-        2
-      ),
-      "utf-8"
->>>>>>> fbee031a
     );
     cache = [];
     return retVal;
@@ -194,21 +176,6 @@
     return pacts.map((pact) => JSON.parse(pact));
   }
 
-<<<<<<< HEAD
-  protected createFolderRecursive(f: string, absolutePath: boolean) {
-    log(`createFolderRecursive() - ${f} (absolute: ${absolutePath})`);
-    const parts = f?.split(path.sep);
-    parts.forEach((part, i) => {
-      let currentPath = path.join(...parts.slice(0, i + 1));
-      if (absolutePath) {
-        currentPath = path.join(path.sep, currentPath);
-      }
-      if (!fs.existsSync(currentPath)) {
-        log(`createFolderRecursive() - creating ${currentPath}`);
-        fs.mkdirSync(currentPath);
-      }
-    });
-=======
   protected createFolderRecursive(f: string) {
     log(`createFolderRecursive() - ${f}`);
     if (!f || !_.isString(f)) return undefined;
@@ -229,7 +196,6 @@
 
   protected toAbsolutePath(f: string) {
     return path.isAbsolute(f) ? f : path.resolve(process.cwd(), f);
->>>>>>> fbee031a
   }
 
   protected isNodeError<T extends new (...args: any) => Error>(
