--- conflicted
+++ resolved
@@ -1,14 +1,10 @@
 import _ from "lodash";
 
-<<<<<<< HEAD
 import {
   C8yAuthentication,
   getAuthOptionsFromBasicAuthHeader,
   getAuthOptionsFromJWT,
 } from "./auth";
-=======
-import { C8yAuthentication, getAuthOptionsFromBasicAuthHeader } from "./auth";
->>>>>>> 75b9ea0b
 
 import {
   Client,
@@ -473,7 +469,6 @@
  */
 export function isCypressError(error: any): boolean {
   return _.isError(error) && _.get(error, "name") === "CypressError";
-<<<<<<< HEAD
 }
 
 export function throwC8yClientError(
@@ -492,6 +487,4 @@
   } else {
     throw new C8yClientError(`Request failed: ${error.message}`, error);
   }
-=======
->>>>>>> 75b9ea0b
 }