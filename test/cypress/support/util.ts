--- conflicted
+++ resolved
@@ -92,12 +92,6 @@
   callIndex: number = 0,
   delay: number = 0
 ): void {
-<<<<<<< HEAD
-  (Cypress.backend as sinon.SinonStub)
-    .withArgs("http:request", sinon.match.any)
-    .onCall(callIndex)
-    .resolves(response);
-=======
   const success = () => {
     return new Promise((resolve, reject) => {
       setTimeout(() => {
@@ -114,12 +108,10 @@
     });
   };
 
-  Cypress.backend
-    // @ts-ignore
+  (Cypress.backend as sinon.SinonStub)
     .withArgs("http:request", Cypress.sinon.match.any)
     .onCall(callIndex)
     .callsFake(success);
->>>>>>> 3dd1bab2
 
   if (!response.status || response.status < 400) {
     window.fetchStub.onCall(callIndex).callsFake(success);
