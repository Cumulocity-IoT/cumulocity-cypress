--- conflicted
+++ resolved
@@ -20,11 +20,8 @@
   isWindowFetchResponse,
   toCypressResponse,
   isCypressError,
-<<<<<<< HEAD
+  C8yDefaultPactMatcher,
   isCypressResponse,
-=======
-  C8yDefaultPactMatcher,
->>>>>>> 47c111ba
 } from "cumulocity-cypress";
 
 import { C8yAjvJson6SchemaMatcher } from "cumulocity-cypress/contrib/ajv";
