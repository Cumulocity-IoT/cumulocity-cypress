--- conflicted
+++ resolved
@@ -20,11 +20,7 @@
   let obj1: C8yPactRecord, obj2: C8yPactRecord;
 
   beforeEach(() => {
-<<<<<<< HEAD
-    Cypress.env("C8Y_PACT_MODE", "enabled");
-=======
     Cypress.env("C8Y_PACT_MODE", "apply");
->>>>>>> 83dc73f6
 
     Cypress.c8ypact.config.strictMatching = true;
     cy.fixture("c8ypact-managedobject-01.json").then((pacts) => {
