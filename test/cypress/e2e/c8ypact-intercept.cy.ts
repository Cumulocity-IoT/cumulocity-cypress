--- conflicted
+++ resolved
@@ -471,14 +471,10 @@
 
   context("recording and mocking disabled", () => {
     beforeEach(() => {
-<<<<<<< HEAD
-      Cypress.env("C8Y_PACT_MODE", "mockdummy");
-=======
       Cypress.env("C8Y_PACT_MODE", "disabled");
       expect(Cypress.c8ypact.mode()).to.eq("disabled");
       expect(Cypress.c8ypact.isRecordingEnabled()).to.be.false;
       expect(Cypress.c8ypact.isMockingEnabled()).to.be.false;
->>>>>>> 83dc73f6
       cy.spy(Cypress.c8ypact, "savePact").log(false);
     });
 
@@ -598,11 +594,7 @@
   context("mock interceptions", () => {
     beforeEach(() => {
       cy.spy(Cypress.c8ypact, "savePact").log(false);
-<<<<<<< HEAD
-      Cypress.env("C8Y_PACT_MODE", "mockdummy");
-=======
       Cypress.env("C8Y_PACT_MODE", "apply");
->>>>>>> 83dc73f6
     });
 
     const response: Cypress.Response<any> = {
@@ -624,10 +616,7 @@
     it("should have required mock setup", () => {
       expect(Cypress.c8ypact.isEnabled()).to.be.true;
       expect(Cypress.c8ypact.isRecordingEnabled()).to.be.false;
-<<<<<<< HEAD
-=======
       expect(Cypress.c8ypact.isMockingEnabled()).to.be.true;
->>>>>>> 83dc73f6
     });
 
     it("should ignore pact for static RouteHandlers", () => {
