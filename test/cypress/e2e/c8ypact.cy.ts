import { BasicAuth, Client, IManagedObject } from "@c8y/client";
import { initRequestStub, stubResponses, url } from "../support/testutils";

import { defaultClientOptions } from "cumulocity-cypress/lib/commands/c8yclient";

import { C8yAjvJson6SchemaMatcher } from "cumulocity-cypress/contrib/ajv";

import {
  C8yAuthentication,
  C8yClient,
  C8yDefaultPactMatcher,
  C8yPactMatcher,
  C8yDefaultPactPreprocessor,
  C8yDefaultPact,
  C8yDefaultPactRecord,
  C8yPact,
  createPactRecord,
  C8yCypressEnvPreprocessor,
<<<<<<< HEAD
  isPactRecord,
  isPact,
=======
  isPact,
  isPactRecord,
>>>>>>> 18258ff4
} from "cumulocity-cypress";

const { _ } = Cypress;

class AcceptAllMatcher implements C8yPactMatcher {
  match(obj1: any, obj2: any): boolean {
    return true;
  }
}

describe("c8ypact", () => {
  beforeEach(() => {
    Cypress.c8ypact.config.strictMatching = true;
    Cypress.c8ypact.config.ignore = false;
    Cypress.c8ypact.schemaMatcher = new C8yAjvJson6SchemaMatcher();
    C8yDefaultPactMatcher.schemaMatcher = Cypress.c8ypact.schemaMatcher;

    Cypress.env("C8Y_USERNAME", undefined);
    Cypress.env("C8Y_PASSWORD", undefined);
    Cypress.env("C8Y_TENANT", undefined);
    Cypress.env("C8Y_LOGGED_IN_USER", undefined);
    Cypress.env("C8Y_LOGGED_IN_USER_ALIAS", undefined);
    Cypress.env("C8Y_PACT_MODE", undefined);
    Cypress.env("C8Y_PACT_IGNORE", undefined);
    Cypress.env("C8Y_PACT_PREPROCESSOR_OBFUSCATE", undefined);
    Cypress.env("C8Y_PACT_PREPROCESSOR_PATTERN", undefined);
    Cypress.env("C8Y_PACT_PREPROCESSOR_IGNORE", undefined);

    initRequestStub();
    stubResponses([
      new window.Response(JSON.stringify({ name: "t123456789" }), {
        status: 200,
        statusText: "OK",
        headers: { "content-type": "application/json" },
      }),
      new window.Response("{}", {
        status: 201,
        statusText: "OK",
        headers: { "content-type": "application/json" },
      }),
      new window.Response("{}", {
        status: 202,
        statusText: "OK",
        headers: { "content-type": "application/json" },
      }),
    ]);
  });

  afterEach(() => {
    // delete recorded pacts after each test
    cy.task("c8ypact:remove", Cypress.c8ypact.getCurrentTestId()).then(() => {
      Cypress.c8ypact.loadCurrent().then((pact) => {
        expect(pact).to.be.null;
      });
    });
  });

  context("c8ypact setup", function () {
    it("Cypress.c8ypact should be initialized with defaults", function () {
      expect(Cypress.c8ypact).to.not.be.null.and.undefined;
      expect(Cypress.c8ypact.debugLog).to.be.false;
      expect(Cypress.c8ypact.current).to.be.null;
      expect(Cypress.c8ypact.config).to.be.a("object");
      expect(Cypress.c8ypact.config.strictMatching).to.not.be.undefined;
      expect(Cypress.c8ypact.config.failOnMissingPacts).to.not.be.undefined;
      expect(Cypress.c8ypact.config.ignore).to.be.false;

      expect(Cypress.c8ypact.getCurrentTestId).to.be.a("function");
      expect(Cypress.c8ypact.isRecordingEnabled).to.be.a("function");
      expect(Cypress.c8ypact.savePact).to.be.a("function");
      expect(Cypress.c8ypact.getConfigValue).to.be.a("function");
      expect(Cypress.c8ypact.getConfigValues).to.be.a("function");
      expect(Cypress.c8ypact.preprocessor).to.be.a("object");
      expect(Cypress.c8ypact.pactRunner).to.be.a("object");
      expect(Cypress.c8ypact.matcher).to.be.a("object");
      expect(Cypress.c8ypact.schemaGenerator).to.be.undefined;
      expect(Cypress.c8ypact.schemaMatcher).to.not.be.undefined;
    });

    it(
      "should use ignore annotation configured for the test",
      { c8ypact: { ignore: true } },
      function () {
        expect(Cypress.c8ypact.isEnabled()).to.be.false;
        expect(Cypress.c8ypact.isRecordingEnabled()).to.be.false;

        Cypress.env("C8Y_PACT_IGNORE", "false");
        expect(Cypress.c8ypact.isEnabled()).to.be.false;
        expect(Cypress.c8ypact.isRecordingEnabled()).to.be.false;

        Cypress.c8ypact.config.ignore = false;
        expect(Cypress.c8ypact.isEnabled()).to.be.false;
        expect(Cypress.c8ypact.isRecordingEnabled()).to.be.false;
      }
    );

    it("should work without ignore annotation configured for the test", function () {
      expect(Cypress.c8ypact.isEnabled()).to.be.true;
      expect(Cypress.c8ypact.isRecordingEnabled()).to.be.false;

      Cypress.env("C8Y_PACT_IGNORE", "true");
      expect(Cypress.c8ypact.isEnabled()).to.be.false;
      expect(Cypress.c8ypact.isRecordingEnabled()).to.be.false;
      Cypress.env("C8Y_PACT_IGNORE", undefined);

      Cypress.c8ypact.config.ignore = true;
      expect(Cypress.c8ypact.isEnabled()).to.be.false;
      expect(Cypress.c8ypact.isRecordingEnabled()).to.be.false;
    });
  });

  context("C8yDefaultPact", function () {
    const response: Cypress.Response<any> = {
      status: 200,
      statusText: "OK",
      headers: { "content-type": "application/json" },
      body: { name: "t123456789" },
      duration: 100,
      requestHeaders: { "content-type": "application/json2" },
      requestBody: { id: "abc123124" },
      allRequestResponses: [],
      isOkStatusCode: false,
      method: "PUT",
      url: "http://localhost:4200",
    };

    it("from() should create C8yDefaultPact from Cypress.Response", function () {
      const pact = C8yDefaultPact.from(response, {
        id: "testid",
        baseUrl: Cypress.config("baseUrl")!,
      });
      expect(pact).to.not.be.null;
      expect(pact.records).to.have.length(1);
      expect(isPact(pact)).to.be.true;
    });

    it("from() should create C8yDefaultPact from serialized string", function () {
      const pact = C8yDefaultPact.from(response, {
        id: "testid",
        baseUrl: Cypress.config("baseUrl")!,
      });
      const pact2 = C8yDefaultPact.from(JSON.stringify(pact));
      expect(pact2).to.not.be.undefined.and.not.be.null;
      expect(pact2.records).to.have.length(1);
      expect(isPact(pact2)).to.be.true;
    });

    it("from() should create C8yDefaultPact from C8yPact object", function () {
      const pactObject = {
        records: [C8yDefaultPactRecord.from(response)],
        info: {
          baseUrl: "http://localhost:4200",
        },
        id: "test",
      };
      // @ts-expect-error
      const pact = C8yDefaultPact.from(pactObject);
      expect(pact).to.not.be.null;
      expect(pact.records).to.have.length(1);
      expect(isPact(pact)).to.be.true;
    });

    // error tests for C8yDefaultPact.from()
    it("from() should throw error if invalid object", function (done) {
      Cypress.once("fail", (err) => {
        expect(err.message).to.contain("Invalid pact object.");
        done();
      });
      // @ts-expect-error
      C8yDefaultPact.from({ test: "test" });
    });

    it("from() should throw error if invalid string", function (done) {
      Cypress.once("fail", (err) => {
        expect(err.message).to.contain("Invalid pact object.");
        done();
      });
      C8yDefaultPact.from(`{ "test": "test" }`);
    });

    it("from() should throw error when passing null", function (done) {
      Cypress.once("fail", (err) => {
        expect(err.message).to.contain(
          "Can not create pact from null or undefined."
        );
        done();
      });
      // @ts-expect-error
      C8yDefaultPact.from(null);
    });

    it("nextRecord() should return next record", function () {
      const pact = C8yDefaultPact.from(response, {
        id: "testid",
        baseUrl: Cypress.config("baseUrl")!,
      });
      pact.records.push(C8yDefaultPactRecord.from(response));
      expect(pact.records).to.have.length(2);
      expect(pact.nextRecord()).to.not.be.null;
      expect(pact.nextRecord()).to.not.be.null;
      expect(pact.nextRecord()).to.be.null;
    });

    it("getRecordsMatchingRequest should return records matching the request", function () {
      const url1 = "/service/oee-bundle/configurationmanager/2/configuration";
      const url2 =
        "/inventory/managedObjects?pageSize=10&fragmentType=isISAObject";
      const url3 = "/service/oee-bundle/configurationmanager/2/configuration";

      // matching of records is based on url and method
      const pact = C8yDefaultPact.from(response, {
        id: "testid",
        baseUrl: Cypress.config("baseUrl")!,
      });
      pact.records.push(C8yDefaultPactRecord.from(response));
      pact.records.push(C8yDefaultPactRecord.from(response));
      pact.records[0].request.url = url(url1);
      pact.records[1].request.url = url(url2);
      pact.records[2].request.url = url(url3);
      pact.records[2].request.method = "GET";

      expect(
        pact.getRecordsMatchingRequest({ url: url(url1), method: "PUT" })
      ).to.deep.eq([pact.records[0]]);
      expect(
        pact.getRecordsMatchingRequest({ url: url(url2), method: "PUT" })
      ).to.deep.eq([pact.records[1]]);
      expect(pact.getRecordsMatchingRequest({ url: url(url3) })).to.deep.eq([
        pact.records[0],
        pact.records[2],
      ]);
      expect(
        pact.getRecordsMatchingRequest({ url: url("/test"), method: "PUT" })
      ).to.be.null;
      expect(pact.getRecordsMatchingRequest({ url: url("/test") })).to.be.null;
    });

    it("getRecordsMatchingRequest should match requests with different baseUrls", function () {
      const url1 = "/service/oee-bundle/configurationmanager/2/configuration";

      const r = _.cloneDeep(response);
      r.url = "https://mytest.com" + url1;
      r.method = "GET";
      // pact has been recorded with mytest.com as baseUrl
      const pact = C8yDefaultPact.from(r, {
        id: "testid",
        baseUrl: "https://mytest.com",
      });

      // matches with baseUrl
      expect(
        pact.getRecordsMatchingRequest(
          { url: url(url1), method: "GET" },
          Cypress.config().baseUrl!
        )
      ).to.deep.eq([pact.records[0]]);
      expect(
        pact.getRecordsMatchingRequest(
          { url: url1, method: "GET" },
          Cypress.config().baseUrl!
        )
      ).to.deep.eq([pact.records[0]]);
      // does not match as it is has a different baseUrl
      expect(
        pact.getRecordsMatchingRequest(
          {
            url: `https://xyz.com${url1}`,
            method: "GET",
          },
          Cypress.config().baseUrl!
        )
      ).to.be.null;

      // matches without baseUrl
      expect(
        pact.getRecordsMatchingRequest({ url: url(url1), method: "GET" })
      ).to.deep.eq([pact.records[0]]);
      expect(
        pact.getRecordsMatchingRequest({ url: url1, method: "GET" })
      ).to.deep.eq([pact.records[0]]);
      // does match as without baseUrl relative urls are matched
      expect(
        pact.getRecordsMatchingRequest({
          url: `https://xyz.com${url1}`,
          method: "GET",
        })
      ).to.deep.eq([pact.records[0]]);
    });

    it("getRecordsMatchingRequest should allow filtering url parameters", function () {
      const url1 =
        "/measurement/measurements?valueFragmentType=OEE&withTotalPages=false&pageSize=2&dateFrom=2024-01-17T14%3A57%3A32.671Z&dateTo=2024-01-17T16%3A57%3A32.671Z&revert=true&valueFragmentSeries=3600s&source=54117556939";

      const pact = C8yDefaultPact.from(response, {
        id: "testid",
        baseUrl: Cypress.config("baseUrl")!,
        requestMatching: {
          ignoreUrlParameters: ["dateFrom", "dateTo", "_"],
        },
      });
      pact.records[0].request.url = url(url1);
      pact.records[0].request.method = "GET";

      const url1WithoutParams =
        "/measurement/measurements?valueFragmentType=OEE&withTotalPages=false&pageSize=2&revert=true&valueFragmentSeries=3600s&source=54117556939";

      expect(
        pact.getRecordsMatchingRequest({ url: url(url1WithoutParams) })
      ).to.deep.eq([pact.records[0]]);
    });

    it("getRecordsMatchingRequest should not fail for undefined url", function () {
      const pact = C8yDefaultPact.from(response, {
        id: "testid",
        baseUrl: Cypress.config("baseUrl")!,
      });
      pact.records[0].request.method = "GET";

      expect(pact.getRecordsMatchingRequest({ url: undefined })).to.be.null;
      // @ts-expect-error
      expect(pact.getRecordsMatchingRequest({ url: null })).to.be.null;
      expect(pact.getRecordsMatchingRequest({ url: "" })).to.be.null;
      expect(pact.getRecordsMatchingRequest({ method: "GET" })).to.be.null;
    });

    it("getNextRecordMatchingRequest should work with series of get and put requests", function () {
      const record1 = C8yDefaultPactRecord.from({
        ...response,
        method: "GET",
        url: url("/test1"),
        body: { name: "noname" },
      });
      const record2 = C8yDefaultPactRecord.from({
        ...response,
        method: "PUT",
        url: url("/test1"),
        body: { name: "abcdefghij" },
        requestBody: { name: "abcdefghij" },
      });
      const record3 = C8yDefaultPactRecord.from({
        ...response,
        method: "GET",
        url: url("/test1"),
        body: { name: "abcdefghij" },
      });

      const pact = new C8yDefaultPact(
        [record1, record2, record3],
        {
          id: "testid",
          baseUrl: Cypress.config("baseUrl")!,
        },
        "testid"
      );

      const r1 = pact.nextRecordMatchingRequest({
        url: "/test1",
        method: "GET",
      });
      expect(r1?.request).to.have.property("body", record1.request.body);
      const r2 = pact.nextRecordMatchingRequest({
        url: "/test1",
        method: "PUT",
      });
      expect(r2?.request).to.have.property("body", record2.request.body);
      expect(r2?.response).to.have.property("body", record2.response.body);
      const r3 = pact.nextRecordMatchingRequest({
        url: "/test1",
        method: "GET",
      });
      expect(r3?.request).to.have.property("body", record3.request.body);

      // @ts-expect-error
      expect(pact.getRequesIndex("get:/test1")).to.equal(2);
      // @ts-expect-error
      expect(pact.getRequesIndex("put:/test1")).to.equal(1);
    });
  });

  context("C8yDefaultPactRecord", function () {
    it("from() should create C8yDefaultPactRecord from Cypress.Response", function () {
      const response: Cypress.Response<any> = {
        status: 200,
        statusText: "OK",
        headers: { "content-type": "application/json" },
        body: { name: "t123456789" },
        duration: 100,
        requestHeaders: { "content-type": "application/json2" },
        requestBody: { id: "abc123124" },
        allRequestResponses: [],
        isOkStatusCode: false,
        method: "PUT",
        url: "http://localhost:4200",
      };

      const pactRecord = C8yDefaultPactRecord.from(response);
      expect(pactRecord.response.status).to.equal(200);
      expect(pactRecord.response.statusText).to.equal("OK");
      expect(pactRecord.response.headers).to.deep.equal({
        "content-type": "application/json",
      });
      expect(pactRecord.response.body).to.deep.equal({ name: "t123456789" });
      expect(pactRecord.response.duration).to.equal(100);
      expect(pactRecord.request.url).to.equal("http://localhost:4200");
      expect(pactRecord.request.method).to.equal("PUT");
      expect(pactRecord.request.body).to.deep.equal({ id: "abc123124" });
      expect(pactRecord.request.headers).to.deep.equal({
        "content-type": "application/json2",
      });

      expect(_.has(pactRecord, "auth")).to.be.false;
      expect(_.has(pactRecord, "options")).to.be.false;
      expect(_.has(pactRecord, "createdObject")).to.be.false;
    });

    it("from() should not have undefined properties", function () {
      const response: Cypress.Response<any> = {
        status: 200,
        statusText: "OK",
        headers: { "content-type": "application/json" },
        body: { name: "t123456789" },
        requestHeaders: { "content-type": "application/json2" },
        allRequestResponses: [],
        isOkStatusCode: false,
        method: "PUT",
        duration: 100,
        url: "http://localhost:4200",
        $body: undefined,
      };
      const pactRecord = C8yDefaultPactRecord.from(response);
      expect("body" in pactRecord.request).to.be.false;
      expect("$body" in pactRecord.request).to.be.false;
    });

    it("from() should create from cloned source objects", function () {
      // @ts-expect-error
      const obj: Cypress.Response<any> = {
        body: {
          id: "12312312",
        },
      };
      const pact = C8yDefaultPactRecord.from(obj);
      obj.body.test = "test";
      // c8ymatch should not modify obj when preprocessing
      expect(obj.body.test).to.eq("test");
      expect(pact.response.body.test).to.be.undefined;
    });

    it("from() should create C8yDefaultPactRecord without optional properties if undefined", function () {
      // @ts-expect-error
      let response: Cypress.Response<any> = {};
      let pactRecord = C8yDefaultPactRecord.from(response);
      expect(pactRecord.response).to.deep.equal({});
      expect(pactRecord.request).to.deep.equal({});
      expect(_.has(pactRecord, "auth")).to.be.false;
      expect(_.has(pactRecord, "options")).to.be.false;
      expect(_.has(pactRecord, "createdObject")).to.be.false;

      // @ts-expect-error
      response = Cypress.Response<any> = {
        status: 200,
        requestBody: "test",
      };
      pactRecord = C8yDefaultPactRecord.from(response);
      expect(pactRecord.response).to.deep.equal({ status: 200 });
      expect(pactRecord.request).to.deep.equal({ body: "test" });
      expect(_.has(pactRecord, "auth")).to.be.false;
      expect(_.has(pactRecord, "options")).to.be.false;
      expect(_.has(pactRecord, "createdObject")).to.be.false;
    });

    it("from() should create C8yDefaultPactRecord with auth", function () {
      Cypress.env("C8Y_LOGGED_IN_USER", "admin");
      Cypress.env("C8Y_LOGGED_IN_USER_ALIAS", "alias");

      // @ts-expect-error
      let response: Cypress.Response<any> = {};
      let pactRecord = createPactRecord(response, undefined, {
        loggedInUser: Cypress.env("C8Y_LOGGED_IN_USER"),
        loggedInUserAlias: Cypress.env("C8Y_LOGGED_IN_USER_ALIAS"),
      });
      expect(pactRecord.auth).to.deep.equal({
        user: "admin",
        userAlias: "alias",
        type: "CookieAuth",
      });
    });

    it("from() should use C8yClient auth", function () {
      // setting env variables to ensure client auth overrides env auth
      Cypress.env("C8Y_LOGGED_IN_USER", "admin");
      Cypress.env("C8Y_LOGGED_IN_USER_ALIAS", "alias");
      const auth: C8yAuthentication & { userAlias?: string } = new BasicAuth({
        user: "admin2",
        password: "mypassword",
      });
      auth.userAlias = "alias2";
      const client: C8yClient = {
        _auth: auth,
        _client: new Client(auth),
      };
      // @ts-expect-error
      let response: Cypress.Response<any> = {};
      let pactRecord = createPactRecord(response, client);
      expect(pactRecord.auth).to.deep.equal({
        user: "admin2",
        userAlias: "alias2",
        type: "BasicAuth",
      });
    });

    it("from() should create C8yDefaultPactRecord with createdObject", function () {
      // @ts-expect-error
      const response: Cypress.Response<any> = {
        method: "POST",
        body: {
          id: "12312312",
        },
      };
      const pactRecord = C8yDefaultPactRecord.from(response);
      expect(pactRecord.createdObject).to.equal("12312312");
    });

    it("toCypressResponse() should create Response from record", function () {
      const response: Cypress.Response<any> = {
        status: 200,
        statusText: "OK",
        headers: { "content-type": "application/json" },
        body: { name: "t123456789" },
        duration: 100,
        requestHeaders: { "content-type": "application/json2" },
        requestBody: { id: "abc123124" },
        allRequestResponses: [],
        isOkStatusCode: true,
        method: "PUT",
        url: "http://localhost:4200",
      };

      const pactRecord = C8yDefaultPactRecord.from(response);
      expect(pactRecord.toCypressResponse()).to.deep.equal(response);
    });

    it("toCypressResponse() should create Response without adding defaults", function () {
      // @ts-expect-error
      const response: Cypress.Response<any> = {
        statusText: "OK",
        headers: { "content-type": "application/json" },
        body: { name: "t123456789" },
        duration: 100,
        requestHeaders: { "content-type": "application/json2" },
        requestBody: { id: "abc123124" },
        method: "PUT",
        url: "http://localhost:4200",
      };

      const pactRecord = C8yDefaultPactRecord.from(response);
      expect(pactRecord.toCypressResponse()).to.deep.equal(response);
    });

    it("date() should return date from response", function () {
      // @ts-expect-error
      const response: Cypress.Response<any> = {
        headers: {
          date: "Fri, 17 Nov 2023 13:12:04 GMT",
          expires: "0",
        },
      };

      const pactRecord = C8yDefaultPactRecord.from(response);
      expect(pactRecord.date()).to.deep.equal(
        new Date("Fri, 17 Nov 2023 13:12:04 GMT")
      );
    });
  });

  context("c8ypact config and environment variables", function () {
    beforeEach(() => {
      Cypress.env("C8Y_PACT_MODE", "recording");
    });

    it("recording should be enabled", function () {
      Cypress.env("C8Y_PLUGIN_LOADED", "true");
      expect(Cypress.c8ypact.isRecordingEnabled()).to.be.true;
    });

    it("recording should be disabled", function () {
      const isEnabled = Cypress.env("C8Y_PLUGIN_LOADED");
      Cypress.env("C8Y_PLUGIN_LOADED", "true");
      Cypress.env("C8Y_PACT_MODE", undefined);
      expect(Cypress.c8ypact.isRecordingEnabled()).to.be.false;
      Cypress.env("C8Y_PLUGIN_LOADED", isEnabled.toString());
    });

    it("recording should be disabled if plugin is disabled", function () {
      const isEnabled = Cypress.env("C8Y_PLUGIN_LOADED");
      Cypress.env("C8Y_PLUGIN_LOADED", undefined);
      expect(Cypress.c8ypact.isRecordingEnabled()).to.be.false;
      Cypress.env("C8Y_PLUGIN_LOADED", isEnabled.toString());
    });

    it("plugin should be enabled", function () {
      expect(Cypress.env("C8Y_PLUGIN_LOADED")).to.eq("true");
    });

    it("should create pact identifier from test case name", function () {
      expect(Cypress.c8ypact.getCurrentTestId()).to.equal(
        "c8ypact__c8ypact_config_and_environment_variables__should_create_pact_identifier_from_test_case_name"
      );
    });

    it(
      "should create pact identifier from test case annotation",
      { c8ypact: { id: "mycustom test case" } },
      function () {
        expect(Cypress.c8ypact.getCurrentTestId()).to.equal(
          "mycustom test case"
        );
      }
    );
  });

  context("c8ypact record and load", function () {
    beforeEach(() => {
      Cypress.env("C8Y_TENANT", undefined);
      Cypress.env("C8Y_PACT_MODE", "recording");
    });

    it("should record c8ypacts if recording is enabled in environment", function () {
      // cy.spy(Cypress.c8ypact.current, "nextRecord").log(false);

      expect(Cypress.c8ypact.isRecordingEnabled()).to.be.true;

      cy.getAuth({ user: "admin", password: "mypassword" })
        .c8yclient<IManagedObject>((c) => {
          return c.inventory.detail(1, { withChildren: false });
        })
        .c8yclient<IManagedObject>((c, response) => {
          expect(response.status).to.eq(201);
          return c.inventory.detail(2, { withChildren: false });
        })
        .then((response) => {
          expect(response.status).to.eq(202);
          expect(Cypress.c8ypact.current).to.be.null;
          // current pact is not required when recording
          // const spy = Cypress.c8ypact.current.nextRecord as SinonSpy;
          // expect(spy).to.not.have.been.called;
        });

      cy.then(() => {
        // pacts should have been written to expected folder
        Cypress.c8ypact.loadCurrent().then((pact) => {
          expect(pact?.records).to.have.length(2);
          const pactId = Cypress.c8ypact.getCurrentTestId();
          // check recorded file exists
          cy.readFile(`${Cypress.env("C8Y_PACT_FOLDER")}/${pactId}.json`);

          expect(isPactRecord(pact?.records[0])).to.be.true;
          expect(pact?.records[0].auth).to.deep.equal({
            user: "admin",
            type: "BasicAuth",
          });
        });
      });
    });

    it("should record options and auth with alias", function () {
      Cypress.env("admin_username", "admin");
      Cypress.env("admin_password", "mypassword");

      cy.spy(Cypress.c8ypact, "savePact").log(false);

      cy.getAuth("admin")
        .c8yclient<IManagedObject>(
          (c) => {
            return c.inventory.detail(1, { withChildren: false });
          },
          {
            failOnStatusCode: false,
            preferBasicAuth: true,
          }
        )
        .then((response) => {
          expect(response.status).to.eq(201);
          // pacts are not validated when recording
          const spy = Cypress.c8ypact.savePact as sinon.SinonSpy;
          expect(spy).to.have.been.calledOnce;
          expect(spy.getCall(0).args[1]._auth).to.deep.eq({
            user: "admin",
            userAlias: "admin",
            type: "BasicAuth",
          });
          expect(spy.getCall(0).args[1]._options).to.deep.eq({
            ...defaultClientOptions(),
            failOnStatusCode: false,
            preferBasicAuth: true,
          });
        });
    });

    it("should record and restore pact objects with schema", function () {
      const schema = {
        type: "object",
        properties: {
          name: {
            type: "string",
          },
        },
      };

      cy.spy(Cypress.c8ypact, "savePact").log(false);

      cy.getAuth({ user: "admin", password: "mypassword" })
        .c8yclient<IManagedObject>(
          (c) => c.inventory.detail(1, { withChildren: false }),
          {
            schema,
          }
        )
        .then((response) => {
          const spy = Cypress.c8ypact.savePact as sinon.SinonSpy;
          expect(spy).to.have.been.calledOnce;
          expect(spy.getCall(0).args[0].$body).to.deep.eq(schema);
        })
        .then(() => {
          Cypress.c8ypact.loadCurrent().then((pact) => {
            expect(pact?.records).to.have.length(1);
            expect(pact?.records[0].response.$body).to.deep.equal(schema);
          });
        });
    });

    it("should add schema to records when saving pact", function () {
      const schema = {
        type: "object",
        properties: {
          name: {
            type: "string",
          },
        },
      };
      cy.getAuth({ user: "admin", password: "mypassword", tenant: "test" })
        .c8yclient([
          (c) => c.inventory.detail(1, { withChildren: false }),
          (c) => c.inventory.detail(1, { withChildren: false }),
        ])
        .c8yclient((c) => c.inventory.detail(1), { schema })
        .then((response) => {
          Cypress.c8ypact.loadCurrent().then((pact) => {
            expect(pact?.records).to.have.length(3);
            expect(pact?.records[0].response.$body).to.not.be.null;
            expect(pact?.records[1].response.$body).to.not.be.null;
            expect(pact?.records[2].response.$body).to.deep.eq(schema);
          });
        });
    });

    it("should not fail if no schemaGenerator is set", function () {
      const generator = Cypress.c8ypact.schemaGenerator;
      Cypress.c8ypact.schemaGenerator = undefined;
      cy.getAuth({ user: "admin", password: "mypassword", tenant: "test" })
        .c8yclient([
          (c) => c.inventory.detail(1, { withChildren: false }),
          (c) => c.inventory.detail(1, { withChildren: false }),
        ])
        .then((response) => {
          Cypress.c8ypact.schemaGenerator = generator;
          Cypress.c8ypact.loadCurrent().then((pact) => {
            expect(pact?.records).to.have.length(2);
            expect(pact?.records[0].response.$body).to.be.undefined;
            expect(pact?.records[1].response.$body).to.be.undefined;
          });
        });
    });
  });

  context("c8ypact record failing last request", function () {
    // requires afterEach to check recorded pact as in Cypress.once("fail")
    // Cypress.c8ypact.loadCurrent() can not be used
    it("should record last failing request", function (done) {
      Cypress.env("C8Y_PACT_MODE", "recording");
      stubResponses([
        new window.Response(JSON.stringify({ name: "t123456789" }), {
          status: 200,
          statusText: "OK",
          headers: { "content-type": "application/json" },
        }),
        new window.Response("{}", {
          status: 201,
          statusText: "OK",
          headers: { "content-type": "application/json" },
        }),
        new window.Response("{}", {
          status: 409,
          statusText: "Conflict",
          headers: { "content-type": "application/json" },
        }),
      ]);

      Cypress.once("fail", (err) => {
        expect(err.message).to.contain("c8yclient failed with: 409 (Conflict)");
        done();
      });

      const auth = { user: "admin", password: "mypassword", tenant: "test" };
      cy.getAuth(auth).c8yclient([
        (c) => c.inventory.detail(1, { withChildren: false }),
        (c) => c.inventory.detail(1, { withChildren: false }),
        (c) => c.inventory.detail(1, { withChildren: false }),
      ]);
    });

    afterEach(() => {
      Cypress.c8ypact.loadCurrent().then((pact) => {
        expect(pact?.records).to.have.length(3);
        expect(pact?.records[2].response.status).to.eq(409);
        expect(pact?.records[2].response.statusText).to.eq("Conflict");
      });
    });
  });

  context("c8ypact matching", function () {
    const response: Cypress.Response<any> = {
      status: 200,
      statusText: "OK",
      headers: { "content-type": "application/json" },
      body: { name: "t123456789" },
      duration: 100,
      requestHeaders: { accept: "application/json" },
      allRequestResponses: [],
      isOkStatusCode: false,
      method: "GET",
      url:
        Cypress.config().baseUrl +
        "/inventory/managedObjects?fragmentType=abcd",
    };

    beforeEach(() => {
      Cypress.env("C8Y_PACT_MODE", undefined);
      Cypress.c8ypact.matcher = new C8yDefaultPactMatcher();
    });

    it("should have recording disabled", function () {
      expect(Cypress.c8ypact.isRecordingEnabled()).to.be.false;
    });

    it("should use custom matcher", { auth: "admin" }, function (done) {
      Cypress.c8ypact.current = new C8yDefaultPact(
        // @ts-expect-error
        [{ request: { url: "test" } }],
        {},
        "test"
      );

      Cypress.c8ypact.matcher = new AcceptAllMatcher();
      expect(Cypress.c8ypact.matcher).to.be.instanceOf(AcceptAllMatcher);
      cy.c8yclient<IManagedObject>((c) =>
        c.inventory.detail(1, { withChildren: false })
      );

      Cypress.once("fail", (err) => {
        expect(err.message).to.contain("Pact validation failed!");
        done();
      });
      Cypress.c8ypact.matcher = new C8yDefaultPactMatcher();
      cy.c8yclient<IManagedObject>((c) =>
        c.inventory.detail(1, { withChildren: false })
      );
    });

    it(
      "should fail for missing pact - failOnMissingPacts enabled",
      { c8ypact: { id: "non-existing-pact-id" }, auth: "admin" },
      function (done) {
        Cypress.c8ypact.config.failOnMissingPacts = true;
        Cypress.c8ypact.current = null;

        Cypress.once("fail", (err) => {
          expect(err.message).to.contain(
            "non-existing-pact-id not found. Disable Cypress.c8ypact.config.failOnMissingPacts to ignore."
          );
          done();
        });

        cy.c8yclient<IManagedObject>([
          (c) => c.inventory.detail(1, { withChildren: false }),
          (c) => c.inventory.detail(1, { withChildren: false }),
        ]).then((response) => {
          expect(Cypress.c8ypact.current).to.be.null;
        });
      }
    );

    it(
      "should not fail for missing pact - failOnMissingPacts disbaled",
      { c8ypact: { id: "non-existing-pact-id" }, auth: "admin" },
      function () {
        Cypress.c8ypact.config.failOnMissingPacts = false;
        Cypress.c8ypact.current = null;

        cy.c8yclient<IManagedObject>([
          (c) => c.inventory.detail(1, { withChildren: false }),
          (c) => c.inventory.detail(1, { withChildren: false }),
        ]).then((response) => {
          expect(response.status).to.eq(202);
          expect(Cypress.c8ypact.current).to.be.null;
        });
      }
    );

    it("should match with existing pact", function () {
      Cypress.c8ypact.matcher = new AcceptAllMatcher();
      Cypress.c8ypact.current = new C8yDefaultPact(
        // @ts-expect-error
        [{ request: { url: "test" } }, { request: { url: "test2" } }],
        {},
        "test"
      );

      cy.spy(Cypress.c8ypact.current, "nextRecord").log(false);
      cy.spy(Cypress.c8ypact.matcher, "match").log(false);
      cy.getAuth({ user: "admin", password: "mypassword" })
        .c8yclient<IManagedObject>([
          (c) => c.inventory.detail(1, { withChildren: false }),
          (c) => c.inventory.detail(1, { withChildren: false }),
        ])
        .then((response) => {
          expect(response.status).to.eq(202);
          const recordSpy = Cypress.c8ypact.current!
            .nextRecord as sinon.SinonSpy;
          expect(recordSpy).to.have.been.calledTwice;

          const matchSpy = Cypress.c8ypact.matcher!.match as sinon.SinonSpy;
          expect(matchSpy).to.have.been.calledTwice;
          expect(matchSpy.getCall(0).args[1]).to.deep.eq({
            request: { url: "test" },
          });
          expect(matchSpy.getCall(1).args[1]).to.deep.eq({
            request: { url: "test2" },
          });
        });
    });

    it("should match with existing pact from failing request", function (done) {
      stubResponses([
        new window.Response(JSON.stringify({ name: "t123456789" }), {
          status: 200,
          statusText: "OK",
          headers: { "content-type": "application/json" },
        }),
        new window.Response("{}", {
          status: 409,
          statusText: "Conflict",
          headers: { "content-type": "application/json" },
        }),
      ]);

      Cypress.c8ypact.matcher = new AcceptAllMatcher();
      Cypress.c8ypact.current = new C8yDefaultPact(
        // @ts-expect-error
        [{ request: { url: "test" } }, { request: { url: "test2" } }],
        {},
        "test"
      );

      const recordSpy = cy.spy(Cypress.c8ypact.current, "nextRecord");
      const matchSpy = cy.spy(Cypress.c8ypact.matcher, "match");

      Cypress.once("fail", (err) => {
        // test should not fail with pact not found error, but with original error 409
        expect(err.message).to.contain("c8yclient failed with: 409 (Conflict)");
        expect(recordSpy).to.have.been.calledTwice;
        expect(matchSpy).to.have.been.calledTwice;
        done();
      });

      cy.getAuth({
        user: "admin",
        password: "mypassword",
        tenant: "t123456789",
      }).c8yclient<IManagedObject>([
        (c) => c.inventory.detail(1, { withChildren: false }),
        (c) => c.inventory.detail(1, { withChildren: false }),
      ]);
    });

    it("should match with schema", function () {
      const schema = {
        type: "object",
        properties: {
          name: {
            type: "string",
          },
        },
      };

      const storedPreprocessor = _.cloneDeep(Cypress.c8ypact.preprocessor);
      Cypress.c8ypact.preprocessor = new C8yCypressEnvPreprocessor({
        ignore: ["request.headers", "response.isOkStatusCode"],
      });

      Cypress.c8ypact.current = C8yDefaultPact.from(response, {
        id: "testid",
        baseUrl: Cypress.config("baseUrl")!,
      });
      Cypress.c8ypact.current!.records[0].response.$body = schema;

      const matchSpy = cy.spy(Cypress.c8ypact.schemaMatcher!, "match");

      cy.getAuth({ user: "admin", password: "mypassword", tenant: "test" })
        .c8yclient((c) => c.inventory.detail(1, { withChildren: false }))
        .then((response) => {
          expect(matchSpy).to.have.been.calledOnce;
          // called with obj, schema and strictMatching
          expect(matchSpy.getCall(0).args).to.deep.eq([
            response.body,
            schema,
            true,
          ]);
        })
        .then(() => {
          Cypress.c8ypact.preprocessor = storedPreprocessor;
        });
    });

    it("should fail if schema does not match", function (done) {
      const schema = {
        type: "object",
        properties: {
          name: {
            type: "number",
          },
        },
      };

      Cypress.env("C8Y_PACT_PREPROCESSOR_IGNORE", [
        "request.headers",
        "response.isOkStatusCode",
      ]);

      Cypress.c8ypact.current = C8yDefaultPact.from(response, {
        id: "testid",
        baseUrl: Cypress.config("baseUrl")!,
      });
      Cypress.c8ypact.current.records[0].response.$body = schema;

      Cypress.once("fail", (err) => {
        expect(err.message).to.contain("Pact validation failed!");
        done();
      });

      cy.getAuth({
        user: "admin",
        password: "mypassword",
        tenant: "test",
      }).c8yclient((c) => c.inventory.detail(1, { withChildren: false }));
    });
  });

  context("C8yCypressEnvPreprocessor", function () {
    beforeEach(() => {
      Cypress.env("C8Y_PACT_MODE", "recording");
    });

    const cypressResponse: Partial<Cypress.Response<any>> = {
      headers: {
        date: "Fri, 17 Nov 2023 13:12:04 GMT",
        expires: "0",
      },
      requestHeaders: {
        Authorization: "asdasdasdasd",
        "content-type": "application/json",
        accept: "application/json",
        UseXBasic: "true",
      },
      body: {
        customProperties: {},
        creationTime: "2023-11-17T13:12:03.992Z",
        status: "WAITING_FOR_CONNECTION",
        password: "abasasapksasas",
      },
    };

    it("should not add any non-existing path", function () {
      const obj = _.cloneDeep(cypressResponse);
      const preprocessor = new C8yCypressEnvPreprocessor({
        obfuscationPattern: "<abcdefg>",
        obfuscate: ["requestHeaders.MyAuthorization", "body.password2"],
      });
      expect(preprocessor.resolveOptions().ignore).to.deep.eq([]);

      preprocessor.apply(obj);
      expect(obj?.requestHeaders?.Authorization).to.eq("asdasdasdasd");
      expect(obj.body.password).to.eq("abasasapksasas");
      expect(obj?.requestHeaders?.MyAuthorization).to.be.undefined;
      expect(obj.body.password2).to.be.undefined;
      expect("MyAuthorization" in obj?.requestHeaders!).to.be.false;
      expect("password2" in obj.body).to.be.false;
    });

    it("should use env variables if no options provided", function () {
      Cypress.env("C8Y_PACT_PREPROCESSOR_OBFUSCATE", [
        "requestHeaders.Authorization",
        "body.password",
      ]);
      Cypress.env("C8Y_PACT_PREPROCESSOR_IGNORE", [
        "requestHeaders.date",
        "body.creationTime",
      ]);
      const obj = _.cloneDeep(cypressResponse);
      const preprocessor = new C8yCypressEnvPreprocessor();
      expect(preprocessor.resolveOptions()).to.deep.eq({
        obfuscate: Cypress.env("C8Y_PACT_PREPROCESSOR_OBFUSCATE"),
        ignore: Cypress.env("C8Y_PACT_PREPROCESSOR_IGNORE"),
        obfuscationPattern:
          C8yDefaultPactPreprocessor.defaultObfuscationPattern,
      });
      preprocessor.apply(obj);

      expect(obj.requestHeaders?.Authorization).to.eq("********");
      expect(obj.body.password).to.eq("********");
      expect(obj.requestHeaders?.date).to.be.undefined;
      expect(obj.body.creationTime).to.be.undefined;
    });

    it("should use config from env variables over options", function () {
      Cypress.env("C8Y_PACT_PREPROCESSOR_OBFUSCATE", [
        "requestHeaders.Authorization",
        "body.password",
      ]);
      Cypress.env("C8Y_PACT_PREPROCESSOR_IGNORE", [
        "requestHeaders.date",
        "body.creationTime",
      ]);
      Cypress.env("C8Y_PACT_PREPROCESSOR_PATTERN", "xxxxxxxx");

      const obj = _.cloneDeep(cypressResponse);
      const preprocessor = new C8yCypressEnvPreprocessor({
        obfuscationPattern: "<abcdefg>",
        obfuscate: ["body.password"],
        ignore: ["body.status"],
      });

      expect(preprocessor.resolveOptions()).to.deep.eq({
        obfuscate: Cypress.env("C8Y_PACT_PREPROCESSOR_OBFUSCATE"),
        ignore: Cypress.env("C8Y_PACT_PREPROCESSOR_IGNORE"),
        obfuscationPattern: Cypress.env("C8Y_PACT_PREPROCESSOR_PATTERN"),
      });
      preprocessor.apply(obj);

      expect(obj.requestHeaders?.Authorization).to.eq("xxxxxxxx");
      expect(obj.body.password).to.eq("xxxxxxxx");
      expect(obj.requestHeaders?.accept).to.not.be.undefined;
      expect(obj.body.status).to.not.be.undefined;
      expect(obj.requestHeaders?.date).to.be.undefined;
      expect(obj.body.creationTime).to.be.undefined;
    });

    it("should preprocess Cypress.Response", function () {
      const obj = _.cloneDeep(cypressResponse);
      const preprocessor = new C8yCypressEnvPreprocessor({
        obfuscationPattern: "<abcdefg>",
        obfuscate: ["requestHeaders.Authorization", "body.password"],
        ignore: ["requestHeaders.date", "body.creationTime"],
      });
      preprocessor.apply(obj);
      expect(obj.requestHeaders?.Authorization).to.eq("<abcdefg>");
      expect(obj.body.password).to.eq("<abcdefg>");
      expect(obj.requestHeaders?.date).to.be.undefined;
      expect(obj.body.creationTime).to.be.undefined;
    });

    it("should preprocess C8yDefaultPactRecord", function () {
      const obj = C8yDefaultPactRecord.from(_.cloneDeep(cypressResponse));
      expect(obj).to.not.be.null;
      const preprocessor = new C8yCypressEnvPreprocessor({
        obfuscationPattern: "<abcdefg>",
        obfuscate: ["request.headers.Authorization", "response.body.password"],
        ignore: ["request.headers.date", "response.body.creationTime"],
      });
      preprocessor.apply(obj);
      // @ts-expect-error
      expect(obj.request.headers.Authorization).to.eq("<abcdefg>");
      expect(obj.response.body.password).to.eq("<abcdefg>");
      // @ts-expect-error
      expect(obj.request.headers.date).to.be.undefined;
      expect(obj.response.body.creationTime).to.be.undefined;
    });

    it("should not preprocess reserved keys", function () {
      const obj = {
        records: [C8yDefaultPactRecord.from(_.cloneDeep(cypressResponse))],
        info: {
          baseUrl: "http://localhost:8080",
        },
        id: "test",
      };
      const preprocessor = new C8yCypressEnvPreprocessor({
        obfuscationPattern: "<abcdefg>",
        obfuscate: ["info", "id", "records"],
        ignore: ["info", "id", "records"],
      });
      preprocessor.apply(obj as C8yPact);
      expect(obj.records).to.deep.eq([
        C8yDefaultPactRecord.from(_.cloneDeep(cypressResponse)),
      ]);
      expect(obj.info).to.deep.eq({ baseUrl: "http://localhost:8080" });
      expect(obj.id).to.eq("test");
    });

    it("should preprocess C8yPact and preprocess records", function () {
      const obj = {
        records: [
          C8yDefaultPactRecord.from(_.cloneDeep(cypressResponse)),
          C8yDefaultPactRecord.from(_.cloneDeep(cypressResponse)),
          C8yDefaultPactRecord.from(_.cloneDeep(cypressResponse)),
        ],
      };
      const preprocessor = new C8yCypressEnvPreprocessor({
        obfuscationPattern: "<abcdefg>",
        obfuscate: ["request.headers.Authorization", "response.body.password"],
        ignore: ["request.headers.date", "response.body.creationTime"],
      });
      preprocessor.apply(obj);
      // @ts-expect-error
      expect(obj.records[0].request.headers.Authorization).to.eq("<abcdefg>");
      expect(obj.records[0].response.body.password).to.eq("<abcdefg>");
      // @ts-expect-error
      expect(obj.records[1].request.headers.Authorization).to.eq("<abcdefg>");
      expect(obj.records[1].response.body.password).to.eq("<abcdefg>");
      // @ts-expect-error
      expect(obj.records[2].request.headers.Authorization).to.eq("<abcdefg>");
      expect(obj.records[2].response.body.password).to.eq("<abcdefg>");
      // @ts-expect-error
      expect(obj.records[0].request.headers.date).to.be.undefined;
      expect(obj.records[0].response.body.creationTime).to.be.undefined;
      // @ts-expect-error
      expect(obj.records[1].request.headers.date).to.be.undefined;
      expect(obj.records[1].response.body.creationTime).to.be.undefined;
      // @ts-expect-error
      expect(obj.records[2].request.headers.date).to.be.undefined;
      expect(obj.records[2].response.body.creationTime).to.be.undefined;
    });

    it("should preprocess response when saving pact", function () {
      const obfuscationPattern =
        C8yDefaultPactPreprocessor.defaultObfuscationPattern;

      stubResponses([
        new window.Response(JSON.stringify({ password: "sdqadasdadasd" }), {
          status: 200,
          statusText: "OK",
          headers: { "content-type": "application/json" },
        }),
      ]);
      cy.getAuth({
        user: "admin",
        password: "mypassword",
        tenant: "t123",
      })
        .c8yclient<IManagedObject>((c) => {
          return c.inventory.detail(1, { withChildren: false });
        })
        .then((response) => {
          expect(response.body.password).to.eq("sdqadasdadasd");
          expect(response.requestHeaders.Authorization).to.not.eq(
            obfuscationPattern
          );
        });

      Cypress.c8ypact.loadCurrent().then((pact) => {
        expect(pact?.records).to.have.length(1);
        const record = pact?.records[0];
        expect(record).to.not.be.null;
        expect(_.get(record, "request.headers.Authorization")).to.eq(
          obfuscationPattern
        );
        expect(_.get(record, "response.body.password")).to.eq(
          obfuscationPattern
        );
      });
    });

    it("should not add preprocessed properties and store options in info", function () {
      cy.setCookie("XSRF-TOKEN", "fsETfgIBdAnEyOLbADTu22");
      Cypress.env("C8Y_TENANT", "t1234");

      stubResponses([
        new window.Response(JSON.stringify({ test: "test" }), {
          status: 200,
          statusText: "OK",
          headers: { "content-type": "application/json" },
        }),
      ]);
      cy.c8yclient<IManagedObject>((c) => {
        return c.inventory.detail(1, { withChildren: false });
      }).then(() => {
        Cypress.c8ypact.loadCurrent().then((pact) => {
          expect(pact?.records).to.have.length(1);
          const record = pact?.records[0];
          expect(record).to.not.be.null;
          expect(_.has(record, "request.headers.Authorization")).to.be.false;
          expect(record?.response.body.password).to.be.undefined;
          expect(pact?.info.preprocessor).to.deep.eq(
            Cypress.c8ypact.preprocessor!.options
          );
        });
      });
    });

    it("should allow overriding preprocessor options with apply options", function () {
      const obj = _.cloneDeep(cypressResponse);
      const preprocessor = new C8yDefaultPactPreprocessor({
        obfuscationPattern: "<abcdefg>",
        obfuscate: ["requestHeaders.Authorization"],
        ignore: ["requestHeaders.date", "body.creationTime"],
      });
      preprocessor.apply(obj, {
        obfuscationPattern: "test",
        obfuscate: ["body.password"],
        ignore: ["requestHeaders.UseXBasic"],
      });
      expect(obj.body.password).to.eq("test");
      expect(obj.requestHeaders?.UseXBasic).to.be.undefined;
    });
  });
});<|MERGE_RESOLUTION|>--- conflicted
+++ resolved
@@ -16,13 +16,8 @@
   C8yPact,
   createPactRecord,
   C8yCypressEnvPreprocessor,
-<<<<<<< HEAD
-  isPactRecord,
-  isPact,
-=======
   isPact,
   isPactRecord,
->>>>>>> 18258ff4
 } from "cumulocity-cypress";
 
 const { _ } = Cypress;
