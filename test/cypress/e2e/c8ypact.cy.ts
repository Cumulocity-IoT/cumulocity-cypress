import { BasicAuth, Client, IManagedObject } from "@c8y/client";
import { initRequestStub, stubResponses, url } from "../support/testutils";
<<<<<<< HEAD
=======

>>>>>>> 18258ff4
import { defaultClientOptions } from "cumulocity-cypress/lib/commands/c8yclient";

import { C8yAjvJson6SchemaMatcher } from "cumulocity-cypress/contrib/ajv";

import {
  C8yAuthentication,
  C8yClient,
  C8yDefaultPactMatcher,
  C8yPactMatcher,
  C8yDefaultPactPreprocessor,
  C8yDefaultPact,
  C8yDefaultPactRecord,
  C8yPact,
  createPactRecord,
  C8yCypressEnvPreprocessor,
<<<<<<< HEAD
=======
  isPact,
  isPactRecord,
>>>>>>> 18258ff4
} from "cumulocity-cypress";

const { _ } = Cypress;

class AcceptAllMatcher implements C8yPactMatcher {
  match(obj1: any, obj2: any): boolean {
    return true;
  }
}

describe("c8ypact", () => {
  beforeEach(() => {
    Cypress.c8ypact.config.strictMatching = true;
    Cypress.c8ypact.config.ignore = false;
    Cypress.c8ypact.schemaMatcher = new C8yAjvJson6SchemaMatcher();
    C8yDefaultPactMatcher.schemaMatcher = Cypress.c8ypact.schemaMatcher;

    Cypress.env("C8Y_USERNAME", undefined);
    Cypress.env("C8Y_PASSWORD", undefined);
    Cypress.env("C8Y_TENANT", undefined);
    Cypress.env("C8Y_LOGGED_IN_USER", undefined);
    Cypress.env("C8Y_LOGGED_IN_USER_ALIAS", undefined);
    Cypress.env("C8Y_PACT_MODE", undefined);
    Cypress.env("C8Y_PACT_IGNORE", undefined);
    Cypress.env("C8Y_PACT_PREPROCESSOR_OBFUSCATE", undefined);
    Cypress.env("C8Y_PACT_PREPROCESSOR_PATTERN", undefined);
    Cypress.env("C8Y_PACT_PREPROCESSOR_IGNORE", undefined);

    initRequestStub();
    stubResponses([
      new window.Response(JSON.stringify({ name: "t123456789" }), {
        status: 200,
        statusText: "OK",
        headers: { "content-type": "application/json" },
      }),
      new window.Response("{}", {
        status: 201,
        statusText: "OK",
        headers: { "content-type": "application/json" },
      }),
      new window.Response("{}", {
        status: 202,
        statusText: "OK",
        headers: { "content-type": "application/json" },
      }),
    ]);
  });

  afterEach(() => {
    // delete recorded pacts after each test
    cy.task("c8ypact:remove", Cypress.c8ypact.getCurrentTestId()).then(() => {
      Cypress.c8ypact.loadCurrent().then((pact) => {
        expect(pact).to.be.null;
      });
    });
  });

  context("c8ypact setup", function () {
    it("Cypress.c8ypact should be initialized with defaults", function () {
      expect(Cypress.c8ypact).to.not.be.null.and.undefined;
      expect(Cypress.c8ypact.debugLog).to.be.false;
      expect(Cypress.c8ypact.current).to.be.null;
      expect(Cypress.c8ypact.config).to.be.a("object");
      expect(Cypress.c8ypact.config.strictMatching).to.not.be.undefined;
      expect(Cypress.c8ypact.config.failOnMissingPacts).to.not.be.undefined;
      expect(Cypress.c8ypact.config.ignore).to.be.false;

      expect(Cypress.c8ypact.getCurrentTestId).to.be.a("function");
      expect(Cypress.c8ypact.isRecordingEnabled).to.be.a("function");
      expect(Cypress.c8ypact.savePact).to.be.a("function");
      expect(Cypress.c8ypact.getConfigValue).to.be.a("function");
      expect(Cypress.c8ypact.getConfigValues).to.be.a("function");
      expect(Cypress.c8ypact.preprocessor).to.be.a("object");
      expect(Cypress.c8ypact.pactRunner).to.be.a("object");
      expect(Cypress.c8ypact.matcher).to.be.a("object");
      expect(Cypress.c8ypact.schemaGenerator).to.be.undefined;
      expect(Cypress.c8ypact.schemaMatcher).to.not.be.undefined;
<<<<<<< HEAD
    });

    it("isPactRecord is registered globally", function () {
      expect(globalThis.isPactRecord).to.be.a("function");
    });

    it("isPact is registered globally", function () {
      expect(globalThis.isPact).to.be.a("function");
    });

    it("isCypressResponse is registered globally", function () {
      expect(globalThis.isCypressResponse).to.be.a("function");
    });

    it("isPactError is registered globally", function () {
      expect(globalThis.isPactError).to.be.a("function");
    });

    it("isAuthOptions is registered globally", function () {
      expect(globalThis.isAuthOptions).to.be.a("function");
=======
>>>>>>> 18258ff4
    });

    it(
      "should use ignore annotation configured for the test",
      { c8ypact: { ignore: true } },
      function () {
        expect(Cypress.c8ypact.isEnabled()).to.be.false;
        expect(Cypress.c8ypact.isRecordingEnabled()).to.be.false;

        Cypress.env("C8Y_PACT_IGNORE", "false");
        expect(Cypress.c8ypact.isEnabled()).to.be.false;
        expect(Cypress.c8ypact.isRecordingEnabled()).to.be.false;

        Cypress.c8ypact.config.ignore = false;
        expect(Cypress.c8ypact.isEnabled()).to.be.false;
        expect(Cypress.c8ypact.isRecordingEnabled()).to.be.false;
      }
    );

    it("should work without ignore annotation configured for the test", function () {
      expect(Cypress.c8ypact.isEnabled()).to.be.true;
      expect(Cypress.c8ypact.isRecordingEnabled()).to.be.false;

      Cypress.env("C8Y_PACT_IGNORE", "true");
      expect(Cypress.c8ypact.isEnabled()).to.be.false;
      expect(Cypress.c8ypact.isRecordingEnabled()).to.be.false;
      Cypress.env("C8Y_PACT_IGNORE", undefined);

      Cypress.c8ypact.config.ignore = true;
      expect(Cypress.c8ypact.isEnabled()).to.be.false;
      expect(Cypress.c8ypact.isRecordingEnabled()).to.be.false;
    });
  });

  context("C8yDefaultPact", function () {
    const response: Cypress.Response<any> = {
      status: 200,
      statusText: "OK",
      headers: { "content-type": "application/json" },
      body: { name: "t123456789" },
      duration: 100,
      requestHeaders: { "content-type": "application/json2" },
      requestBody: { id: "abc123124" },
      allRequestResponses: [],
      isOkStatusCode: false,
      method: "PUT",
      url: "http://localhost:4200",
    };

    it("from() should create C8yDefaultPact from Cypress.Response", function () {
      const pact = C8yDefaultPact.from(response, {
        id: "testid",
        baseUrl: Cypress.config("baseUrl")!,
      });
      expect(pact).to.not.be.null;
      expect(pact.records).to.have.length(1);
      expect(isPact(pact)).to.be.true;
    });

    it("from() should create C8yDefaultPact from serialized string", function () {
      const pact = C8yDefaultPact.from(response, {
        id: "testid",
        baseUrl: Cypress.config("baseUrl")!,
      });
      const pact2 = C8yDefaultPact.from(JSON.stringify(pact));
      expect(pact2).to.not.be.undefined.and.not.be.null;
      expect(pact2.records).to.have.length(1);
      expect(isPact(pact2)).to.be.true;
    });

    it("from() should create C8yDefaultPact from C8yPact object", function () {
      const pactObject = {
        records: [C8yDefaultPactRecord.from(response)],
        info: {
          baseUrl: "http://localhost:4200",
        },
        id: "test",
      };
      // @ts-expect-error
      const pact = C8yDefaultPact.from(pactObject);
      expect(pact).to.not.be.null;
      expect(pact.records).to.have.length(1);
      expect(isPact(pact)).to.be.true;
    });

    // error tests for C8yDefaultPact.from()
    it("from() should throw error if invalid object", function (done) {
      Cypress.once("fail", (err) => {
        expect(err.message).to.contain("Invalid pact object.");
        done();
      });
      // @ts-expect-error
      C8yDefaultPact.from({ test: "test" });
    });

    it("from() should throw error if invalid string", function (done) {
      Cypress.once("fail", (err) => {
        expect(err.message).to.contain("Invalid pact object.");
        done();
      });
      C8yDefaultPact.from(`{ "test": "test" }`);
    });

    it("from() should throw error when passing null", function (done) {
      Cypress.once("fail", (err) => {
        expect(err.message).to.contain(
          "Can not create pact from null or undefined."
        );
        done();
      });
      // @ts-expect-error
      C8yDefaultPact.from(null);
    });

    it("nextRecord() should return next record", function () {
      const pact = C8yDefaultPact.from(response, {
        id: "testid",
        baseUrl: Cypress.config("baseUrl")!,
      });
      pact.records.push(C8yDefaultPactRecord.from(response));
      expect(pact.records).to.have.length(2);
      expect(pact.nextRecord()).to.not.be.null;
      expect(pact.nextRecord()).to.not.be.null;
      expect(pact.nextRecord()).to.be.null;
    });

    it("getRecordsMatchingRequest should return records matching the request", function () {
      const url1 = "/service/oee-bundle/configurationmanager/2/configuration";
      const url2 =
        "/inventory/managedObjects?pageSize=10&fragmentType=isISAObject";
      const url3 = "/service/oee-bundle/configurationmanager/2/configuration";

      // matching of records is based on url and method
      const pact = C8yDefaultPact.from(response, {
        id: "testid",
        baseUrl: Cypress.config("baseUrl")!,
      });
      pact.records.push(C8yDefaultPactRecord.from(response));
      pact.records.push(C8yDefaultPactRecord.from(response));
      pact.records[0].request.url = url(url1);
      pact.records[1].request.url = url(url2);
      pact.records[2].request.url = url(url3);
      pact.records[2].request.method = "GET";

      expect(
        pact.getRecordsMatchingRequest({ url: url(url1), method: "PUT" })
      ).to.deep.eq([pact.records[0]]);
      expect(
        pact.getRecordsMatchingRequest({ url: url(url2), method: "PUT" })
      ).to.deep.eq([pact.records[1]]);
      expect(pact.getRecordsMatchingRequest({ url: url(url3) })).to.deep.eq([
        pact.records[0],
        pact.records[2],
      ]);
      expect(
        pact.getRecordsMatchingRequest({ url: url("/test"), method: "PUT" })
      ).to.be.null;
      expect(pact.getRecordsMatchingRequest({ url: url("/test") })).to.be.null;
    });

    it("getRecordsMatchingRequest should match requests with different baseUrls", function () {
      const url1 = "/service/oee-bundle/configurationmanager/2/configuration";

      const r = _.cloneDeep(response);
      r.url = "https://mytest.com" + url1;
      r.method = "GET";
      // pact has been recorded with mytest.com as baseUrl
      const pact = C8yDefaultPact.from(r, {
        id: "testid",
        baseUrl: "https://mytest.com",
      });

      // matches with baseUrl
      expect(
        pact.getRecordsMatchingRequest(
          { url: url(url1), method: "GET" },
          Cypress.config().baseUrl!
        )
      ).to.deep.eq([pact.records[0]]);
      expect(
        pact.getRecordsMatchingRequest(
          { url: url1, method: "GET" },
          Cypress.config().baseUrl!
        )
      ).to.deep.eq([pact.records[0]]);
      // does not match as it is has a different baseUrl
      expect(
        pact.getRecordsMatchingRequest(
          {
            url: `https://xyz.com${url1}`,
            method: "GET",
          },
          Cypress.config().baseUrl!
        )
      ).to.be.null;

      // matches without baseUrl
      expect(
        pact.getRecordsMatchingRequest({ url: url(url1), method: "GET" })
      ).to.deep.eq([pact.records[0]]);
      expect(
        pact.getRecordsMatchingRequest({ url: url1, method: "GET" })
      ).to.deep.eq([pact.records[0]]);
      // does match as without baseUrl relative urls are matched
      expect(
        pact.getRecordsMatchingRequest({
          url: `https://xyz.com${url1}`,
          method: "GET",
        })
      ).to.deep.eq([pact.records[0]]);
    });

    it("getRecordsMatchingRequest should allow filtering url parameters", function () {
      const url1 =
        "/measurement/measurements?valueFragmentType=OEE&withTotalPages=false&pageSize=2&dateFrom=2024-01-17T14%3A57%3A32.671Z&dateTo=2024-01-17T16%3A57%3A32.671Z&revert=true&valueFragmentSeries=3600s&source=54117556939";

      const pact = C8yDefaultPact.from(response, {
        id: "testid",
        baseUrl: Cypress.config("baseUrl")!,
        requestMatching: {
          ignoreUrlParameters: ["dateFrom", "dateTo", "_"],
        },
      });
      pact.records[0].request.url = url(url1);
      pact.records[0].request.method = "GET";

      const url1WithoutParams =
        "/measurement/measurements?valueFragmentType=OEE&withTotalPages=false&pageSize=2&revert=true&valueFragmentSeries=3600s&source=54117556939";

      expect(
        pact.getRecordsMatchingRequest({ url: url(url1WithoutParams) })
      ).to.deep.eq([pact.records[0]]);
    });

    it("getRecordsMatchingRequest should not fail for undefined url", function () {
      const pact = C8yDefaultPact.from(response, {
        id: "testid",
        baseUrl: Cypress.config("baseUrl")!,
      });
      pact.records[0].request.method = "GET";

      expect(pact.getRecordsMatchingRequest({ url: undefined })).to.be.null;
      // @ts-expect-error
      expect(pact.getRecordsMatchingRequest({ url: null })).to.be.null;
      expect(pact.getRecordsMatchingRequest({ url: "" })).to.be.null;
      expect(pact.getRecordsMatchingRequest({ method: "GET" })).to.be.null;
    });

    it("getNextRecordMatchingRequest should work with series of get and put requests", function () {
      const record1 = C8yDefaultPactRecord.from({
        ...response,
        method: "GET",
        url: url("/test1"),
        body: { name: "noname" },
      });
      const record2 = C8yDefaultPactRecord.from({
        ...response,
        method: "PUT",
        url: url("/test1"),
        body: { name: "abcdefghij" },
        requestBody: { name: "abcdefghij" },
      });
      const record3 = C8yDefaultPactRecord.from({
        ...response,
        method: "GET",
        url: url("/test1"),
        body: { name: "abcdefghij" },
      });

      const pact = new C8yDefaultPact(
        [record1, record2, record3],
        {
          id: "testid",
          baseUrl: Cypress.config("baseUrl")!,
        },
        "testid"
      );

      const r1 = pact.nextRecordMatchingRequest({
        url: "/test1",
        method: "GET",
      });
      expect(r1?.request).to.have.property("body", record1.request.body);
      const r2 = pact.nextRecordMatchingRequest({
        url: "/test1",
        method: "PUT",
      });
      expect(r2?.request).to.have.property("body", record2.request.body);
      expect(r2?.response).to.have.property("body", record2.response.body);
      const r3 = pact.nextRecordMatchingRequest({
        url: "/test1",
        method: "GET",
      });
      expect(r3?.request).to.have.property("body", record3.request.body);

      // @ts-expect-error
      expect(pact.getRequesIndex("get:/test1")).to.equal(2);
      // @ts-expect-error
      expect(pact.getRequesIndex("put:/test1")).to.equal(1);
    });
  });

  context("C8yDefaultPactRecord", function () {
    it("from() should create C8yDefaultPactRecord from Cypress.Response", function () {
      const response: Cypress.Response<any> = {
        status: 200,
        statusText: "OK",
        headers: { "content-type": "application/json" },
        body: { name: "t123456789" },
        duration: 100,
        requestHeaders: { "content-type": "application/json2" },
        requestBody: { id: "abc123124" },
        allRequestResponses: [],
        isOkStatusCode: false,
        method: "PUT",
        url: "http://localhost:4200",
      };

      const pactRecord = C8yDefaultPactRecord.from(response);
      expect(pactRecord.response.status).to.equal(200);
      expect(pactRecord.response.statusText).to.equal("OK");
      expect(pactRecord.response.headers).to.deep.equal({
        "content-type": "application/json",
      });
      expect(pactRecord.response.body).to.deep.equal({ name: "t123456789" });
      expect(pactRecord.response.duration).to.equal(100);
      expect(pactRecord.request.url).to.equal("http://localhost:4200");
      expect(pactRecord.request.method).to.equal("PUT");
      expect(pactRecord.request.body).to.deep.equal({ id: "abc123124" });
      expect(pactRecord.request.headers).to.deep.equal({
        "content-type": "application/json2",
      });

      expect(_.has(pactRecord, "auth")).to.be.false;
      expect(_.has(pactRecord, "options")).to.be.false;
      expect(_.has(pactRecord, "createdObject")).to.be.false;
    });

    it("from() should not have undefined properties", function () {
      const response: Cypress.Response<any> = {
        status: 200,
        statusText: "OK",
        headers: { "content-type": "application/json" },
        body: { name: "t123456789" },
        requestHeaders: { "content-type": "application/json2" },
        allRequestResponses: [],
        isOkStatusCode: false,
        method: "PUT",
        duration: 100,
        url: "http://localhost:4200",
        $body: undefined,
      };
      const pactRecord = C8yDefaultPactRecord.from(response);
      expect("body" in pactRecord.request).to.be.false;
      expect("$body" in pactRecord.request).to.be.false;
    });

    it("from() should create from cloned source objects", function () {
      // @ts-expect-error
      const obj: Cypress.Response<any> = {
        body: {
          id: "12312312",
        },
      };
      const pact = C8yDefaultPactRecord.from(obj);
      obj.body.test = "test";
      // c8ymatch should not modify obj when preprocessing
      expect(obj.body.test).to.eq("test");
      expect(pact.response.body.test).to.be.undefined;
    });

    it("from() should create C8yDefaultPactRecord without optional properties if undefined", function () {
      // @ts-expect-error
      let response: Cypress.Response<any> = {};
      let pactRecord = C8yDefaultPactRecord.from(response);
      expect(pactRecord.response).to.deep.equal({});
      expect(pactRecord.request).to.deep.equal({});
      expect(_.has(pactRecord, "auth")).to.be.false;
      expect(_.has(pactRecord, "options")).to.be.false;
      expect(_.has(pactRecord, "createdObject")).to.be.false;

      // @ts-expect-error
      response = Cypress.Response<any> = {
        status: 200,
        requestBody: "test",
      };
      pactRecord = C8yDefaultPactRecord.from(response);
      expect(pactRecord.response).to.deep.equal({ status: 200 });
      expect(pactRecord.request).to.deep.equal({ body: "test" });
      expect(_.has(pactRecord, "auth")).to.be.false;
      expect(_.has(pactRecord, "options")).to.be.false;
      expect(_.has(pactRecord, "createdObject")).to.be.false;
    });

    it("from() should create C8yDefaultPactRecord with auth", function () {
      Cypress.env("C8Y_LOGGED_IN_USER", "admin");
      Cypress.env("C8Y_LOGGED_IN_USER_ALIAS", "alias");

      // @ts-expect-error
      let response: Cypress.Response<any> = {};
      let pactRecord = createPactRecord(response, undefined, {
        loggedInUser: Cypress.env("C8Y_LOGGED_IN_USER"),
        loggedInUserAlias: Cypress.env("C8Y_LOGGED_IN_USER_ALIAS"),
      });
      expect(pactRecord.auth).to.deep.equal({
        user: "admin",
        userAlias: "alias",
        type: "CookieAuth",
      });
    });

    it("from() should use C8yClient auth", function () {
      // setting env variables to ensure client auth overrides env auth
      Cypress.env("C8Y_LOGGED_IN_USER", "admin");
      Cypress.env("C8Y_LOGGED_IN_USER_ALIAS", "alias");
      const auth: C8yAuthentication & { userAlias?: string } = new BasicAuth({
        user: "admin2",
        password: "mypassword",
      });
      auth.userAlias = "alias2";
      const client: C8yClient = {
        _auth: auth,
        _client: new Client(auth),
      };
      // @ts-expect-error
      let response: Cypress.Response<any> = {};
      let pactRecord = createPactRecord(response, client);
      expect(pactRecord.auth).to.deep.equal({
        user: "admin2",
        userAlias: "alias2",
        type: "BasicAuth",
      });
    });

    it("from() should create C8yDefaultPactRecord with createdObject", function () {
      // @ts-expect-error
      const response: Cypress.Response<any> = {
        method: "POST",
        body: {
          id: "12312312",
        },
      };
      const pactRecord = C8yDefaultPactRecord.from(response);
      expect(pactRecord.createdObject).to.equal("12312312");
    });

    it("toCypressResponse() should create Response from record", function () {
      const response: Cypress.Response<any> = {
        status: 200,
        statusText: "OK",
        headers: { "content-type": "application/json" },
        body: { name: "t123456789" },
        duration: 100,
        requestHeaders: { "content-type": "application/json2" },
        requestBody: { id: "abc123124" },
        allRequestResponses: [],
        isOkStatusCode: true,
        method: "PUT",
        url: "http://localhost:4200",
      };

      const pactRecord = C8yDefaultPactRecord.from(response);
      expect(pactRecord.toCypressResponse()).to.deep.equal(response);
    });

    it("toCypressResponse() should create Response without adding defaults", function () {
      // @ts-expect-error
      const response: Cypress.Response<any> = {
        statusText: "OK",
        headers: { "content-type": "application/json" },
        body: { name: "t123456789" },
        duration: 100,
        requestHeaders: { "content-type": "application/json2" },
        requestBody: { id: "abc123124" },
        method: "PUT",
        url: "http://localhost:4200",
      };

      const pactRecord = C8yDefaultPactRecord.from(response);
      expect(pactRecord.toCypressResponse()).to.deep.equal(response);
    });

    it("date() should return date from response", function () {
      // @ts-expect-error
      const response: Cypress.Response<any> = {
        headers: {
          date: "Fri, 17 Nov 2023 13:12:04 GMT",
          expires: "0",
        },
      };

      const pactRecord = C8yDefaultPactRecord.from(response);
      expect(pactRecord.date()).to.deep.equal(
        new Date("Fri, 17 Nov 2023 13:12:04 GMT")
      );
    });
  });

  context("c8ypact config and environment variables", function () {
    beforeEach(() => {
      Cypress.env("C8Y_PACT_MODE", "recording");
    });

    it("recording should be enabled", function () {
      Cypress.env("C8Y_PLUGIN_LOADED", "true");
      expect(Cypress.c8ypact.isRecordingEnabled()).to.be.true;
    });

    it("recording should be disabled", function () {
      const isEnabled = Cypress.env("C8Y_PLUGIN_LOADED");
      Cypress.env("C8Y_PLUGIN_LOADED", "true");
      Cypress.env("C8Y_PACT_MODE", undefined);
      expect(Cypress.c8ypact.isRecordingEnabled()).to.be.false;
      Cypress.env("C8Y_PLUGIN_LOADED", isEnabled.toString());
    });

    it("recording should be disabled if plugin is disabled", function () {
      const isEnabled = Cypress.env("C8Y_PLUGIN_LOADED");
      Cypress.env("C8Y_PLUGIN_LOADED", undefined);
      expect(Cypress.c8ypact.isRecordingEnabled()).to.be.false;
      Cypress.env("C8Y_PLUGIN_LOADED", isEnabled.toString());
    });

    it("plugin should be enabled", function () {
      expect(Cypress.env("C8Y_PLUGIN_LOADED")).to.eq("true");
    });

    it("should create pact identifier from test case name", function () {
      expect(Cypress.c8ypact.getCurrentTestId()).to.equal(
        "c8ypact__c8ypact_config_and_environment_variables__should_create_pact_identifier_from_test_case_name"
      );
    });

    it(
      "should create pact identifier from test case annotation",
      { c8ypact: { id: "mycustom test case" } },
      function () {
        expect(Cypress.c8ypact.getCurrentTestId()).to.equal(
          "mycustom test case"
        );
      }
    );
  });

  context("c8ypact record and load", function () {
    beforeEach(() => {
      Cypress.env("C8Y_TENANT", undefined);
      Cypress.env("C8Y_PACT_MODE", "recording");
    });

    it("should record c8ypacts if recording is enabled in environment", function () {
      // cy.spy(Cypress.c8ypact.current, "nextRecord").log(false);

      expect(Cypress.c8ypact.isRecordingEnabled()).to.be.true;

      cy.getAuth({ user: "admin", password: "mypassword" })
        .c8yclient<IManagedObject>((c) => {
          return c.inventory.detail(1, { withChildren: false });
        })
        .c8yclient<IManagedObject>((c, response) => {
          expect(response.status).to.eq(201);
          return c.inventory.detail(2, { withChildren: false });
        })
        .then((response) => {
          expect(response.status).to.eq(202);
          expect(Cypress.c8ypact.current).to.be.null;
          // current pact is not required when recording
          // const spy = Cypress.c8ypact.current.nextRecord as SinonSpy;
          // expect(spy).to.not.have.been.called;
        });

      cy.then(() => {
        // pacts should have been written to expected folder
        Cypress.c8ypact.loadCurrent().then((pact) => {
          expect(pact?.records).to.have.length(2);
          const pactId = Cypress.c8ypact.getCurrentTestId();
          // check recorded file exists
          cy.readFile(`${Cypress.env("C8Y_PACT_FOLDER")}/${pactId}.json`);

          expect(isPactRecord(pact?.records[0])).to.be.true;
          expect(pact?.records[0].auth).to.deep.equal({
            user: "admin",
            type: "BasicAuth",
          });
        });
      });
    });

    it("should record options and auth with alias", function () {
      Cypress.env("admin_username", "admin");
      Cypress.env("admin_password", "mypassword");

      cy.spy(Cypress.c8ypact, "savePact").log(false);

      cy.getAuth("admin")
        .c8yclient<IManagedObject>(
          (c) => {
            return c.inventory.detail(1, { withChildren: false });
          },
          {
            failOnStatusCode: false,
            preferBasicAuth: true,
          }
        )
        .then((response) => {
          expect(response.status).to.eq(201);
          // pacts are not validated when recording
          const spy = Cypress.c8ypact.savePact as sinon.SinonSpy;
          expect(spy).to.have.been.calledOnce;
          expect(spy.getCall(0).args[1]._auth).to.deep.eq({
            user: "admin",
            userAlias: "admin",
            type: "BasicAuth",
          });
          expect(spy.getCall(0).args[1]._options).to.deep.eq({
            ...defaultClientOptions(),
            failOnStatusCode: false,
            preferBasicAuth: true,
          });
        });
    });

    it("should record and restore pact objects with schema", function () {
      const schema = {
        type: "object",
        properties: {
          name: {
            type: "string",
          },
        },
      };

      cy.spy(Cypress.c8ypact, "savePact").log(false);

      cy.getAuth({ user: "admin", password: "mypassword" })
        .c8yclient<IManagedObject>(
          (c) => c.inventory.detail(1, { withChildren: false }),
          {
            schema,
          }
        )
        .then((response) => {
          const spy = Cypress.c8ypact.savePact as sinon.SinonSpy;
          expect(spy).to.have.been.calledOnce;
          expect(spy.getCall(0).args[0].$body).to.deep.eq(schema);
        })
        .then(() => {
          Cypress.c8ypact.loadCurrent().then((pact) => {
            expect(pact?.records).to.have.length(1);
            expect(pact?.records[0].response.$body).to.deep.equal(schema);
          });
        });
    });

    it("should add schema to records when saving pact", function () {
      const schema = {
        type: "object",
        properties: {
          name: {
            type: "string",
          },
        },
      };
      cy.getAuth({ user: "admin", password: "mypassword", tenant: "test" })
        .c8yclient([
          (c) => c.inventory.detail(1, { withChildren: false }),
          (c) => c.inventory.detail(1, { withChildren: false }),
        ])
        .c8yclient((c) => c.inventory.detail(1), { schema })
        .then((response) => {
          Cypress.c8ypact.loadCurrent().then((pact) => {
            expect(pact?.records).to.have.length(3);
            expect(pact?.records[0].response.$body).to.not.be.null;
            expect(pact?.records[1].response.$body).to.not.be.null;
            expect(pact?.records[2].response.$body).to.deep.eq(schema);
          });
        });
    });

    it("should not fail if no schemaGenerator is set", function () {
      const generator = Cypress.c8ypact.schemaGenerator;
      Cypress.c8ypact.schemaGenerator = undefined;
      cy.getAuth({ user: "admin", password: "mypassword", tenant: "test" })
        .c8yclient([
          (c) => c.inventory.detail(1, { withChildren: false }),
          (c) => c.inventory.detail(1, { withChildren: false }),
        ])
        .then((response) => {
          Cypress.c8ypact.schemaGenerator = generator;
          Cypress.c8ypact.loadCurrent().then((pact) => {
            expect(pact?.records).to.have.length(2);
            expect(pact?.records[0].response.$body).to.be.undefined;
            expect(pact?.records[1].response.$body).to.be.undefined;
          });
        });
    });
  });

  context("c8ypact record failing last request", function () {
    // requires afterEach to check recorded pact as in Cypress.once("fail")
    // Cypress.c8ypact.loadCurrent() can not be used
    it("should record last failing request", function (done) {
      Cypress.env("C8Y_PACT_MODE", "recording");
      stubResponses([
        new window.Response(JSON.stringify({ name: "t123456789" }), {
          status: 200,
          statusText: "OK",
          headers: { "content-type": "application/json" },
        }),
        new window.Response("{}", {
          status: 201,
          statusText: "OK",
          headers: { "content-type": "application/json" },
        }),
        new window.Response("{}", {
          status: 409,
          statusText: "Conflict",
          headers: { "content-type": "application/json" },
        }),
      ]);

      Cypress.once("fail", (err) => {
        expect(err.message).to.contain("c8yclient failed with: 409 (Conflict)");
        done();
      });

      const auth = { user: "admin", password: "mypassword", tenant: "test" };
      cy.getAuth(auth).c8yclient([
        (c) => c.inventory.detail(1, { withChildren: false }),
        (c) => c.inventory.detail(1, { withChildren: false }),
        (c) => c.inventory.detail(1, { withChildren: false }),
      ]);
    });

    afterEach(() => {
      Cypress.c8ypact.loadCurrent().then((pact) => {
        expect(pact?.records).to.have.length(3);
        expect(pact?.records[2].response.status).to.eq(409);
        expect(pact?.records[2].response.statusText).to.eq("Conflict");
      });
    });
  });

  context("c8ypact matching", function () {
    const response: Cypress.Response<any> = {
      status: 200,
      statusText: "OK",
      headers: { "content-type": "application/json" },
      body: { name: "t123456789" },
      duration: 100,
      requestHeaders: { accept: "application/json" },
      allRequestResponses: [],
      isOkStatusCode: false,
      method: "GET",
      url:
        Cypress.config().baseUrl +
        "/inventory/managedObjects?fragmentType=abcd",
    };

    beforeEach(() => {
      Cypress.env("C8Y_PACT_MODE", undefined);
      Cypress.c8ypact.matcher = new C8yDefaultPactMatcher();
    });

    it("should have recording disabled", function () {
      expect(Cypress.c8ypact.isRecordingEnabled()).to.be.false;
    });

    it("should use custom matcher", { auth: "admin" }, function (done) {
      Cypress.c8ypact.current = new C8yDefaultPact(
        // @ts-expect-error
        [{ request: { url: "test" } }],
        {},
        "test"
      );

      Cypress.c8ypact.matcher = new AcceptAllMatcher();
      expect(Cypress.c8ypact.matcher).to.be.instanceOf(AcceptAllMatcher);
      cy.c8yclient<IManagedObject>((c) =>
        c.inventory.detail(1, { withChildren: false })
      );

      Cypress.once("fail", (err) => {
        expect(err.message).to.contain("Pact validation failed!");
        done();
      });
      Cypress.c8ypact.matcher = new C8yDefaultPactMatcher();
      cy.c8yclient<IManagedObject>((c) =>
        c.inventory.detail(1, { withChildren: false })
      );
    });

    it(
      "should fail for missing pact - failOnMissingPacts enabled",
      { c8ypact: { id: "non-existing-pact-id" }, auth: "admin" },
      function (done) {
        Cypress.c8ypact.config.failOnMissingPacts = true;
        Cypress.c8ypact.current = null;

        Cypress.once("fail", (err) => {
          expect(err.message).to.contain(
            "non-existing-pact-id not found. Disable Cypress.c8ypact.config.failOnMissingPacts to ignore."
          );
          done();
        });

        cy.c8yclient<IManagedObject>([
          (c) => c.inventory.detail(1, { withChildren: false }),
          (c) => c.inventory.detail(1, { withChildren: false }),
        ]).then((response) => {
          expect(Cypress.c8ypact.current).to.be.null;
        });
      }
    );

    it(
      "should not fail for missing pact - failOnMissingPacts disbaled",
      { c8ypact: { id: "non-existing-pact-id" }, auth: "admin" },
      function () {
        Cypress.c8ypact.config.failOnMissingPacts = false;
        Cypress.c8ypact.current = null;

        cy.c8yclient<IManagedObject>([
          (c) => c.inventory.detail(1, { withChildren: false }),
          (c) => c.inventory.detail(1, { withChildren: false }),
        ]).then((response) => {
          expect(response.status).to.eq(202);
          expect(Cypress.c8ypact.current).to.be.null;
        });
      }
    );

    it("should match with existing pact", function () {
      Cypress.c8ypact.matcher = new AcceptAllMatcher();
      Cypress.c8ypact.current = new C8yDefaultPact(
        // @ts-expect-error
        [{ request: { url: "test" } }, { request: { url: "test2" } }],
        {},
        "test"
      );

      cy.spy(Cypress.c8ypact.current, "nextRecord").log(false);
      cy.spy(Cypress.c8ypact.matcher, "match").log(false);
      cy.getAuth({ user: "admin", password: "mypassword" })
        .c8yclient<IManagedObject>([
          (c) => c.inventory.detail(1, { withChildren: false }),
          (c) => c.inventory.detail(1, { withChildren: false }),
        ])
        .then((response) => {
          expect(response.status).to.eq(202);
          const recordSpy = Cypress.c8ypact.current!
            .nextRecord as sinon.SinonSpy;
          expect(recordSpy).to.have.been.calledTwice;

          const matchSpy = Cypress.c8ypact.matcher!.match as sinon.SinonSpy;
          expect(matchSpy).to.have.been.calledTwice;
          expect(matchSpy.getCall(0).args[1]).to.deep.eq({
            request: { url: "test" },
          });
          expect(matchSpy.getCall(1).args[1]).to.deep.eq({
            request: { url: "test2" },
          });
        });
    });

    it("should match with existing pact from failing request", function (done) {
      stubResponses([
        new window.Response(JSON.stringify({ name: "t123456789" }), {
          status: 200,
          statusText: "OK",
          headers: { "content-type": "application/json" },
        }),
        new window.Response("{}", {
          status: 409,
          statusText: "Conflict",
          headers: { "content-type": "application/json" },
        }),
      ]);

      Cypress.c8ypact.matcher = new AcceptAllMatcher();
      Cypress.c8ypact.current = new C8yDefaultPact(
        // @ts-expect-error
        [{ request: { url: "test" } }, { request: { url: "test2" } }],
        {},
        "test"
      );

      const recordSpy = cy.spy(Cypress.c8ypact.current, "nextRecord");
      const matchSpy = cy.spy(Cypress.c8ypact.matcher, "match");

      Cypress.once("fail", (err) => {
        // test should not fail with pact not found error, but with original error 409
        expect(err.message).to.contain("c8yclient failed with: 409 (Conflict)");
        expect(recordSpy).to.have.been.calledTwice;
        expect(matchSpy).to.have.been.calledTwice;
        done();
      });

      cy.getAuth({
        user: "admin",
        password: "mypassword",
        tenant: "t123456789",
      }).c8yclient<IManagedObject>([
        (c) => c.inventory.detail(1, { withChildren: false }),
        (c) => c.inventory.detail(1, { withChildren: false }),
      ]);
    });

    it("should match with schema", function () {
      const schema = {
        type: "object",
        properties: {
          name: {
            type: "string",
          },
        },
      };

      const storedPreprocessor = _.cloneDeep(Cypress.c8ypact.preprocessor);
      Cypress.c8ypact.preprocessor = new C8yCypressEnvPreprocessor({
        ignore: ["request.headers", "response.isOkStatusCode"],
      });

      Cypress.c8ypact.current = C8yDefaultPact.from(response, {
        id: "testid",
        baseUrl: Cypress.config("baseUrl")!,
      });
      Cypress.c8ypact.current!.records[0].response.$body = schema;

      const matchSpy = cy.spy(Cypress.c8ypact.schemaMatcher!, "match");

      cy.getAuth({ user: "admin", password: "mypassword", tenant: "test" })
        .c8yclient((c) => c.inventory.detail(1, { withChildren: false }))
        .then((response) => {
          expect(matchSpy).to.have.been.calledOnce;
          // called with obj, schema and strictMatching
          expect(matchSpy.getCall(0).args).to.deep.eq([
            response.body,
            schema,
            true,
          ]);
        })
        .then(() => {
          Cypress.c8ypact.preprocessor = storedPreprocessor;
        });
    });

    it("should fail if schema does not match", function (done) {
      const schema = {
        type: "object",
        properties: {
          name: {
            type: "number",
          },
        },
      };

      Cypress.env("C8Y_PACT_PREPROCESSOR_IGNORE", [
        "request.headers",
        "response.isOkStatusCode",
      ]);

      Cypress.c8ypact.current = C8yDefaultPact.from(response, {
        id: "testid",
        baseUrl: Cypress.config("baseUrl")!,
      });
      Cypress.c8ypact.current.records[0].response.$body = schema;

      Cypress.once("fail", (err) => {
        expect(err.message).to.contain("Pact validation failed!");
        done();
      });

      cy.getAuth({
        user: "admin",
        password: "mypassword",
        tenant: "test",
      }).c8yclient((c) => c.inventory.detail(1, { withChildren: false }));
    });
  });

  context("C8yCypressEnvPreprocessor", function () {
    beforeEach(() => {
      Cypress.env("C8Y_PACT_MODE", "recording");
    });

    const cypressResponse: Partial<Cypress.Response<any>> = {
      headers: {
        date: "Fri, 17 Nov 2023 13:12:04 GMT",
        expires: "0",
      },
      requestHeaders: {
        Authorization: "asdasdasdasd",
        "content-type": "application/json",
        accept: "application/json",
        UseXBasic: "true",
      },
      body: {
        customProperties: {},
        creationTime: "2023-11-17T13:12:03.992Z",
        status: "WAITING_FOR_CONNECTION",
        password: "abasasapksasas",
      },
    };

    it("should not add any non-existing path", function () {
      const obj = _.cloneDeep(cypressResponse);
      const preprocessor = new C8yCypressEnvPreprocessor({
        obfuscationPattern: "<abcdefg>",
        obfuscate: ["requestHeaders.MyAuthorization", "body.password2"],
      });
      expect(preprocessor.resolveOptions().ignore).to.deep.eq([]);

      preprocessor.apply(obj);
      expect(obj?.requestHeaders?.Authorization).to.eq("asdasdasdasd");
      expect(obj.body.password).to.eq("abasasapksasas");
      expect(obj?.requestHeaders?.MyAuthorization).to.be.undefined;
      expect(obj.body.password2).to.be.undefined;
      expect("MyAuthorization" in obj?.requestHeaders!).to.be.false;
      expect("password2" in obj.body).to.be.false;
    });

    it("should use env variables if no options provided", function () {
      Cypress.env("C8Y_PACT_PREPROCESSOR_OBFUSCATE", [
        "requestHeaders.Authorization",
        "body.password",
      ]);
      Cypress.env("C8Y_PACT_PREPROCESSOR_IGNORE", [
        "requestHeaders.date",
        "body.creationTime",
      ]);
      const obj = _.cloneDeep(cypressResponse);
      const preprocessor = new C8yCypressEnvPreprocessor();
      expect(preprocessor.resolveOptions()).to.deep.eq({
        obfuscate: Cypress.env("C8Y_PACT_PREPROCESSOR_OBFUSCATE"),
        ignore: Cypress.env("C8Y_PACT_PREPROCESSOR_IGNORE"),
        obfuscationPattern:
          C8yDefaultPactPreprocessor.defaultObfuscationPattern,
      });
      preprocessor.apply(obj);

      expect(obj.requestHeaders?.Authorization).to.eq("********");
      expect(obj.body.password).to.eq("********");
      expect(obj.requestHeaders?.date).to.be.undefined;
      expect(obj.body.creationTime).to.be.undefined;
    });

    it("should use config from env variables over options", function () {
      Cypress.env("C8Y_PACT_PREPROCESSOR_OBFUSCATE", [
        "requestHeaders.Authorization",
        "body.password",
      ]);
      Cypress.env("C8Y_PACT_PREPROCESSOR_IGNORE", [
        "requestHeaders.date",
        "body.creationTime",
      ]);
      Cypress.env("C8Y_PACT_PREPROCESSOR_PATTERN", "xxxxxxxx");

      const obj = _.cloneDeep(cypressResponse);
      const preprocessor = new C8yCypressEnvPreprocessor({
        obfuscationPattern: "<abcdefg>",
        obfuscate: ["body.password"],
        ignore: ["body.status"],
      });

      expect(preprocessor.resolveOptions()).to.deep.eq({
        obfuscate: Cypress.env("C8Y_PACT_PREPROCESSOR_OBFUSCATE"),
        ignore: Cypress.env("C8Y_PACT_PREPROCESSOR_IGNORE"),
        obfuscationPattern: Cypress.env("C8Y_PACT_PREPROCESSOR_PATTERN"),
      });
      preprocessor.apply(obj);

      expect(obj.requestHeaders?.Authorization).to.eq("xxxxxxxx");
      expect(obj.body.password).to.eq("xxxxxxxx");
      expect(obj.requestHeaders?.accept).to.not.be.undefined;
      expect(obj.body.status).to.not.be.undefined;
      expect(obj.requestHeaders?.date).to.be.undefined;
      expect(obj.body.creationTime).to.be.undefined;
    });

    it("should preprocess Cypress.Response", function () {
      const obj = _.cloneDeep(cypressResponse);
      const preprocessor = new C8yCypressEnvPreprocessor({
        obfuscationPattern: "<abcdefg>",
        obfuscate: ["requestHeaders.Authorization", "body.password"],
        ignore: ["requestHeaders.date", "body.creationTime"],
      });
      preprocessor.apply(obj);
      expect(obj.requestHeaders?.Authorization).to.eq("<abcdefg>");
      expect(obj.body.password).to.eq("<abcdefg>");
      expect(obj.requestHeaders?.date).to.be.undefined;
      expect(obj.body.creationTime).to.be.undefined;
    });

    it("should preprocess C8yDefaultPactRecord", function () {
      const obj = C8yDefaultPactRecord.from(_.cloneDeep(cypressResponse));
      expect(obj).to.not.be.null;
      const preprocessor = new C8yCypressEnvPreprocessor({
        obfuscationPattern: "<abcdefg>",
        obfuscate: ["request.headers.Authorization", "response.body.password"],
        ignore: ["request.headers.date", "response.body.creationTime"],
      });
      preprocessor.apply(obj);
      // @ts-expect-error
      expect(obj.request.headers.Authorization).to.eq("<abcdefg>");
      expect(obj.response.body.password).to.eq("<abcdefg>");
      // @ts-expect-error
      expect(obj.request.headers.date).to.be.undefined;
      expect(obj.response.body.creationTime).to.be.undefined;
    });

    it("should not preprocess reserved keys", function () {
      const obj = {
        records: [C8yDefaultPactRecord.from(_.cloneDeep(cypressResponse))],
        info: {
          baseUrl: "http://localhost:8080",
        },
        id: "test",
      };
      const preprocessor = new C8yCypressEnvPreprocessor({
        obfuscationPattern: "<abcdefg>",
        obfuscate: ["info", "id", "records"],
        ignore: ["info", "id", "records"],
      });
      preprocessor.apply(obj as C8yPact);
      expect(obj.records).to.deep.eq([
        C8yDefaultPactRecord.from(_.cloneDeep(cypressResponse)),
      ]);
      expect(obj.info).to.deep.eq({ baseUrl: "http://localhost:8080" });
      expect(obj.id).to.eq("test");
    });

    it("should preprocess C8yPact and preprocess records", function () {
      const obj = {
        records: [
          C8yDefaultPactRecord.from(_.cloneDeep(cypressResponse)),
          C8yDefaultPactRecord.from(_.cloneDeep(cypressResponse)),
          C8yDefaultPactRecord.from(_.cloneDeep(cypressResponse)),
        ],
      };
      const preprocessor = new C8yCypressEnvPreprocessor({
        obfuscationPattern: "<abcdefg>",
        obfuscate: ["request.headers.Authorization", "response.body.password"],
        ignore: ["request.headers.date", "response.body.creationTime"],
      });
      preprocessor.apply(obj);
      // @ts-expect-error
      expect(obj.records[0].request.headers.Authorization).to.eq("<abcdefg>");
      expect(obj.records[0].response.body.password).to.eq("<abcdefg>");
      // @ts-expect-error
      expect(obj.records[1].request.headers.Authorization).to.eq("<abcdefg>");
      expect(obj.records[1].response.body.password).to.eq("<abcdefg>");
      // @ts-expect-error
      expect(obj.records[2].request.headers.Authorization).to.eq("<abcdefg>");
      expect(obj.records[2].response.body.password).to.eq("<abcdefg>");
      // @ts-expect-error
      expect(obj.records[0].request.headers.date).to.be.undefined;
      expect(obj.records[0].response.body.creationTime).to.be.undefined;
      // @ts-expect-error
      expect(obj.records[1].request.headers.date).to.be.undefined;
      expect(obj.records[1].response.body.creationTime).to.be.undefined;
      // @ts-expect-error
      expect(obj.records[2].request.headers.date).to.be.undefined;
      expect(obj.records[2].response.body.creationTime).to.be.undefined;
    });

    it("should preprocess response when saving pact", function () {
      const obfuscationPattern =
        C8yDefaultPactPreprocessor.defaultObfuscationPattern;

      stubResponses([
        new window.Response(JSON.stringify({ password: "sdqadasdadasd" }), {
          status: 200,
          statusText: "OK",
          headers: { "content-type": "application/json" },
        }),
      ]);
      cy.getAuth({
        user: "admin",
        password: "mypassword",
        tenant: "t123",
      })
        .c8yclient<IManagedObject>((c) => {
          return c.inventory.detail(1, { withChildren: false });
        })
        .then((response) => {
          expect(response.body.password).to.eq("sdqadasdadasd");
          expect(response.requestHeaders.Authorization).to.not.eq(
            obfuscationPattern
          );
        });

      Cypress.c8ypact.loadCurrent().then((pact) => {
        expect(pact?.records).to.have.length(1);
        const record = pact?.records[0];
        expect(record).to.not.be.null;
        expect(_.get(record, "request.headers.Authorization")).to.eq(
          obfuscationPattern
        );
        expect(_.get(record, "response.body.password")).to.eq(
          obfuscationPattern
        );
      });
    });

    it("should not add preprocessed properties and store options in info", function () {
      cy.setCookie("XSRF-TOKEN", "fsETfgIBdAnEyOLbADTu22");
      Cypress.env("C8Y_TENANT", "t1234");

      stubResponses([
        new window.Response(JSON.stringify({ test: "test" }), {
          status: 200,
          statusText: "OK",
          headers: { "content-type": "application/json" },
        }),
      ]);
      cy.c8yclient<IManagedObject>((c) => {
        return c.inventory.detail(1, { withChildren: false });
      }).then(() => {
        Cypress.c8ypact.loadCurrent().then((pact) => {
          expect(pact?.records).to.have.length(1);
          const record = pact?.records[0];
          expect(record).to.not.be.null;
          expect(_.has(record, "request.headers.Authorization")).to.be.false;
          expect(record?.response.body.password).to.be.undefined;
          expect(pact?.info.preprocessor).to.deep.eq(
            Cypress.c8ypact.preprocessor!.options
          );
        });
      });
    });

    it("should allow overriding preprocessor options with apply options", function () {
      const obj = _.cloneDeep(cypressResponse);
      const preprocessor = new C8yDefaultPactPreprocessor({
        obfuscationPattern: "<abcdefg>",
        obfuscate: ["requestHeaders.Authorization"],
        ignore: ["requestHeaders.date", "body.creationTime"],
      });
      preprocessor.apply(obj, {
        obfuscationPattern: "test",
        obfuscate: ["body.password"],
        ignore: ["requestHeaders.UseXBasic"],
      });
      expect(obj.body.password).to.eq("test");
      expect(obj.requestHeaders?.UseXBasic).to.be.undefined;
    });
  });
});<|MERGE_RESOLUTION|>--- conflicted
+++ resolved
@@ -1,9 +1,5 @@
 import { BasicAuth, Client, IManagedObject } from "@c8y/client";
 import { initRequestStub, stubResponses, url } from "../support/testutils";
-<<<<<<< HEAD
-=======
-
->>>>>>> 18258ff4
 import { defaultClientOptions } from "cumulocity-cypress/lib/commands/c8yclient";
 
 import { C8yAjvJson6SchemaMatcher } from "cumulocity-cypress/contrib/ajv";
@@ -19,11 +15,8 @@
   C8yPact,
   createPactRecord,
   C8yCypressEnvPreprocessor,
-<<<<<<< HEAD
-=======
   isPact,
   isPactRecord,
->>>>>>> 18258ff4
 } from "cumulocity-cypress";
 
 const { _ } = Cypress;
@@ -101,29 +94,6 @@
       expect(Cypress.c8ypact.matcher).to.be.a("object");
       expect(Cypress.c8ypact.schemaGenerator).to.be.undefined;
       expect(Cypress.c8ypact.schemaMatcher).to.not.be.undefined;
-<<<<<<< HEAD
-    });
-
-    it("isPactRecord is registered globally", function () {
-      expect(globalThis.isPactRecord).to.be.a("function");
-    });
-
-    it("isPact is registered globally", function () {
-      expect(globalThis.isPact).to.be.a("function");
-    });
-
-    it("isCypressResponse is registered globally", function () {
-      expect(globalThis.isCypressResponse).to.be.a("function");
-    });
-
-    it("isPactError is registered globally", function () {
-      expect(globalThis.isPactError).to.be.a("function");
-    });
-
-    it("isAuthOptions is registered globally", function () {
-      expect(globalThis.isAuthOptions).to.be.a("function");
-=======
->>>>>>> 18258ff4
     });
 
     it(
